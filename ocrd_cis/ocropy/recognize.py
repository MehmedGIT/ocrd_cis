from __future__ import absolute_import

<<<<<<< HEAD
import sys
import os.path
=======
from logging import Logger
from sys import exit
from typing import Any, Optional
from os import access, R_OK
from os.path import abspath, dirname, isfile, join
>>>>>>> 231edf22
import numpy as np
from PIL import Image

from rapidfuzz.distance import Levenshtein

<<<<<<< HEAD
from ocrd_utils import (
    getLogger,
    make_file_id,
    assert_file_grp_cardinality,
    coordinates_for_segment,
    polygon_from_bbox,
    points_from_polygon,
    MIMETYPE_PAGE
)
from ocrd_modelfactory import page_from_file
from ocrd_models.ocrd_page import (
    to_xml, TextEquivType,
    CoordsType, GlyphType, WordType
)
from ocrd import Processor

from .. import get_ocrd_tool
=======
from ocrd_utils import coordinates_for_segment, points_from_polygon, polygon_from_bbox
from ocrd_models.ocrd_page import CoordsType, GlyphType, OcrdPage, TextEquivType, WordType
from ocrd import Processor, OcrdPageResult

from .common import check_line, pil2array
>>>>>>> 231edf22
from .ocrolib import lstm, load_object, midrange


def resize_keep_ratio(image, baseheight=48):
    scale = baseheight / image.height
    wsize = round(image.width * scale)
    image = image.resize((wsize, baseheight), Image.LANCZOS)
    return image, scale

# from ocropus-rpred process1, but without input files and without lineest/dewarping
def recognize(image, pad, network, check=True):
    line = pil2array(image)
    binary = np.array(line <= midrange(line), np.uint8)
    raw_line = line.copy()

    # validate:
    if np.prod(line.shape) == 0:
        raise Exception('image dimensions are zero')
    if np.amax(line) == np.amin(line):
        raise Exception('image is blank')
    if check:
        report = check_line(binary)
        if report:
            raise Exception(report)

    # recognize:
    line = lstm.prepare_line(line, pad)
    pred = network.predictString(line)

    # getting confidence
    result = lstm.translate_back(network.outputs, pos=1)
    scale = len(raw_line.T) * 1.0 / (len(network.outputs) - 2 * pad)

    clist = []
    rlist = []
    confidlist = []

    for r, c in result:
        if c != 0:
            confid = network.outputs[r, c]
            c = network.l2s([c])
            r = (r - pad) * scale

            confidlist.append(confid)
            clist.append(c)
            rlist.append(r)

    return str(pred), clist, rlist, confidlist


class OcropyRecognize(Processor):
    network: Any
    pad: int

    @property
    def executable(self):
        return 'ocrd-cis-ocropy-recognize'

    def setup(self):
        self.pad = 16
        # from ocropus-rpred:
        self.network = load_object(self.get_model(), verbose=1)
        for x in self.network.walk():
            x.postLoad()
        for x in self.network.walk():
            if isinstance(x, lstm.LSTM):
                x.allocate(5000)

    def get_model(self):
        """Search for the model file.  First checks if parameter['model'] can
<<<<<<< HEAD
        be resolved with OcrdResourceManager to a valid readeable file and
        returns it.  If not, it checks if the model can be found in the
        dirname(__file__)/models/ directory."""
        canread = lambda p: os.path.isfile(p) and os.access(p, os.R_OK)
        try:
            model = self.resolve_resource(self.parameter['model'])
            if canread(model):
                return model
        except SystemExit:
            ocropydir = os.path.dirname(os.path.abspath(__file__))
            path = os.path.join(ocropydir, 'models', self.parameter['model'])
            self.logger.info("Failed to resolve model with OCR-D/core mechanism, trying %s", path)
            if canread(path):
                return path
        self.logger.error("Could not find model %s. Try 'ocrd resmgr download ocrd-cis-ocropy-recognize %s",
                self.parameter['model'], self.parameter['model'])
        sys.exit(1)

    def process(self):
        """Recognize lines / words / glyphs of the workspace.

        Open and deserialise each PAGE input file and its respective image,
=======
        be resolved with OcrdResourceManager to a valid readable file and
        returns it.  If not, it checks if the model can be found in the
        dirname(__file__)/models/ directory."""
        canread = lambda p: isfile(p) and access(p, R_OK)
        p_model = self.parameter['model']
        try:
            model = self.resolve_resource(p_model)
            if canread(model):
                return model
        except SystemExit:
            ocropydir = dirname(abspath(__file__))
            path = join(ocropydir, 'models', p_model)
            self.logger.info(f"Failed to resolve model with OCR-D/core mechanism, trying {path}")
            if canread(path):
                return path
        self.logger.error(
            f"Could not find model {p_model}. Try 'ocrd resmgr download ocrd-cis-ocropy-recognize {p_model}")
        exit(1)

    def process_page_pcgts(self, *input_pcgts: Optional[OcrdPage], page_id: str = None) -> OcrdPageResult:
        """Recognize lines / words / glyphs of a page.

        Open and deserialize the PAGE input file and its respective image,
>>>>>>> 231edf22
        then iterate over the element hierarchy down to the requested
        ``textequiv_level``. If any layout annotation below the line level
        already exists, then remove it (regardless of ``textequiv_level``).

        Set up Ocropy to recognize each text line (via coordinates into
        the higher-level image, or from the alternative image; the image
        must have been binarized/grayscale-normalised, deskewed and dewarped
        already). Rescale and pad the image, then recognize.

        Create new elements below the line level, if necessary.
        Put text results and confidence values into new TextEquiv at
        ``textequiv_level``, and make the higher levels consistent with that
        up to the line level (by concatenation joined by whitespace).

        If a TextLine contained any previous text annotation, then compare
        that with the new result by aligning characters and computing the
        Levenshtein distance. Aggregate these scores for each file and print
        the line-wise and the total character error rates (CER).

        Return the resulting OcrdPage.
        """
<<<<<<< HEAD
        assert_file_grp_cardinality(self.input_file_grp, 1)
        assert_file_grp_cardinality(self.output_file_grp, 1)
        maxlevel = self.parameter['textequiv_level']

        # self.logger.info("Using model %s in %s for recognition", model)
        for (n, input_file) in enumerate(self.input_files):
            self.logger.info("INPUT FILE %i / %s", n, input_file.pageId or input_file.ID)
            pcgts = page_from_file(self.workspace.download_file(input_file))
            self.add_metadata(pcgts)
            page_id = pcgts.pcGtsId or input_file.pageId or input_file.ID # (PageType has no id)
            page = pcgts.get_Page()

            page_image, page_coords, _ = self.workspace.image_from_page(
                page, page_id)

            self.logger.info("Recognizing text in page '%s'", page_id)
            # region, line, word, or glyph level:
            regions = page.get_AllRegions(classes=['Text'])
            if not regions:
                self.logger.warning("Page '%s' contains no text regions", page_id)
            self.process_regions(regions, maxlevel, page_image, page_coords)

            # update METS (add the PAGE file):
            file_id = make_file_id(input_file, self.output_file_grp)
            file_path = os.path.join(self.output_file_grp, file_id + '.xml')
            pcgts.set_pcGtsId(file_id)
            out = self.workspace.add_file(
                ID=file_id,
                file_grp=self.output_file_grp,
                pageId=input_file.pageId,
                local_filename=file_path,
                mimetype=MIMETYPE_PAGE,
                content=to_xml(pcgts))
            self.logger.info('created file ID: %s, file_grp: %s, path: %s',
                             file_id, self.output_file_grp, out.local_filename)

    def process_regions(self, regions, maxlevel, page_image, page_coords):
=======
        max_level = self.parameter['textequiv_level']
        assert self.workspace
        self.logger.debug(f'Max level: "{max_level}"')

        pcgts = input_pcgts[0]
        page = pcgts.get_Page()
        assert page

        page_image, page_xywh, _ = self.workspace.image_from_page(page, page_id)
        self.logger.info(f"Recognizing text in page '{page_id}'")
        # region, line, word, or glyph level:
        regions = page.get_AllRegions(classes=['Text'])
        if not regions:
            self.logger.warning(f"Page '{page_id}' contains no text regions")
        self.process_regions(regions, max_level, page_image, page_xywh)
        return OcrdPageResult(pcgts)

    def process_regions(self, regions, maxlevel, page_image, page_xywh):
>>>>>>> 231edf22
        edits = 0
        lengs = 0
        for region in regions:
            region_image, region_xywh = self.workspace.image_from_segment(region, page_image, page_xywh)
            self.logger.info(f"Recognizing text in region '{region.id}'")
            textlines = region.get_TextLine()
            if not textlines:
                self.logger.warning(f"Region '{region.id}' contains no text lines")
            else:
                edits_, lengs_ = self.process_lines(textlines, maxlevel, region_image, region_xywh)
                edits += edits_
                lengs += lengs_
            # update region text by concatenation for consistency
            region_unicode = u'\n'.join(
                line.get_TextEquiv()[0].Unicode if line.get_TextEquiv() else u'' for line in textlines)
            region.set_TextEquiv([TextEquivType(Unicode=region_unicode)])
        if lengs > 0:
            self.logger.info('CER: %.1f%%', 100.0 * edits / lengs)

    def process_lines(self, textlines, maxlevel, region_image, region_xywh):
        edits = 0
        lengs = 0
        for line in textlines:
            line_image, line_coords = self.workspace.image_from_segment(line, region_image, region_xywh)
            self.logger.info(f"Recognizing text in line '{line.id}'")
            if line.get_TextEquiv():
                linegt = line.TextEquiv[0].Unicode
            else:
                linegt = ''
            self.logger.debug(f"GT  '{line.id}': '{linegt}'")
            # remove existing annotation below line level:
            line.set_TextEquiv([])
            line.set_Word([])

            if line_image.size[1] < 16:
                self.logger.debug(f"Error: bounding box is too narrow at line {line.id}")
                continue
            # resize image to 48 pixel height
            final_img, scale = resize_keep_ratio(line_image)

            # process ocropy:
            try:
                linepred, clist, rlist, confidlist = recognize(final_img, self.pad, self.network, check=True)
            except Exception as err:
                self.logger.debug(f'Error processing line "{line.id}": {err}')
                continue
            self.logger.debug(f"OCR '{line.id}': '{linepred}'")
            edits += Levenshtein.distance(linepred, linegt)
            lengs += len(linegt)

            words = [x.strip() for x in linepred.split(' ') if x.strip()]

            word_r_list = [[0]]  # r-positions of every glyph in every word
            word_conf_list = [[]]  # confidences of every glyph in every word
            if words != []:
                w_no = 0
                found_char = False
                for i, c in enumerate(clist):
                    if c != ' ':
                        found_char = True
                        word_conf_list[w_no].append(confidlist[i])
                        word_r_list[w_no].append(rlist[i])
                    if c == ' ' and found_char:
                        if i == 0:
                            word_r_list[0][0] = rlist[i]
                        elif i + 1 <= len(clist) - 1 and clist[i + 1] != ' ':
                            word_conf_list.append([])
                            word_r_list.append([rlist[i]])
                            w_no += 1
            else:
                word_conf_list = [[0]]
                word_r_list = [[0, line_image.width]]

            # conf for each word
            wordsconf = [(min(x) + max(x)) / 2 for x in word_conf_list]
            # conf for the line
            line_conf = (min(wordsconf) + max(wordsconf)) / 2
            # line text
            line.add_TextEquiv(TextEquivType(Unicode=linepred, conf=line_conf))

            if maxlevel in ['word', 'glyph']:
                for word_no, word_str in enumerate(words):
                    word_points = points_from_polygon(
                        coordinates_for_segment(
                            np.array(polygon_from_bbox(
                                word_r_list[word_no][0] / scale,0,
                                word_r_list[word_no][-1] / scale, 0 + line_image.height)),
                            line_image,
                            line_coords))
                    word_id = '%s_word%04d' % (line.id, word_no)
                    word = WordType(id=word_id, Coords=CoordsType(word_points))
                    line.add_Word(word)
                    word.add_TextEquiv(TextEquivType(Unicode=word_str, conf=wordsconf[word_no]))

                    if maxlevel == 'glyph':
                        for glyph_no, glyph_str in enumerate(word_str):
                            glyph_points = points_from_polygon(
                                coordinates_for_segment(
                                    np.array(polygon_from_bbox(
                                        word_r_list[word_no][glyph_no] / scale, 0,
                                        word_r_list[word_no][glyph_no + 1] / scale, 0 + line_image.height)),
                                    line_image,
                                    line_coords))
                            glyph_id = '%s_glyph%04d' % (word.id, glyph_no)
                            glyph = GlyphType(id=glyph_id, Coords=CoordsType(glyph_points))
                            word.add_Glyph(glyph)
                            glyph.add_TextEquiv(
                                TextEquivType(Unicode=glyph_str, conf=word_conf_list[word_no][glyph_no]))
        return edits, lengs<|MERGE_RESOLUTION|>--- conflicted
+++ resolved
@@ -1,45 +1,20 @@
 from __future__ import absolute_import
 
-<<<<<<< HEAD
-import sys
-import os.path
-=======
 from logging import Logger
 from sys import exit
 from typing import Any, Optional
 from os import access, R_OK
 from os.path import abspath, dirname, isfile, join
->>>>>>> 231edf22
 import numpy as np
 from PIL import Image
 
 from rapidfuzz.distance import Levenshtein
 
-<<<<<<< HEAD
-from ocrd_utils import (
-    getLogger,
-    make_file_id,
-    assert_file_grp_cardinality,
-    coordinates_for_segment,
-    polygon_from_bbox,
-    points_from_polygon,
-    MIMETYPE_PAGE
-)
-from ocrd_modelfactory import page_from_file
-from ocrd_models.ocrd_page import (
-    to_xml, TextEquivType,
-    CoordsType, GlyphType, WordType
-)
-from ocrd import Processor
-
-from .. import get_ocrd_tool
-=======
 from ocrd_utils import coordinates_for_segment, points_from_polygon, polygon_from_bbox
 from ocrd_models.ocrd_page import CoordsType, GlyphType, OcrdPage, TextEquivType, WordType
 from ocrd import Processor, OcrdPageResult
 
 from .common import check_line, pil2array
->>>>>>> 231edf22
 from .ocrolib import lstm, load_object, midrange
 
 
@@ -110,30 +85,6 @@
 
     def get_model(self):
         """Search for the model file.  First checks if parameter['model'] can
-<<<<<<< HEAD
-        be resolved with OcrdResourceManager to a valid readeable file and
-        returns it.  If not, it checks if the model can be found in the
-        dirname(__file__)/models/ directory."""
-        canread = lambda p: os.path.isfile(p) and os.access(p, os.R_OK)
-        try:
-            model = self.resolve_resource(self.parameter['model'])
-            if canread(model):
-                return model
-        except SystemExit:
-            ocropydir = os.path.dirname(os.path.abspath(__file__))
-            path = os.path.join(ocropydir, 'models', self.parameter['model'])
-            self.logger.info("Failed to resolve model with OCR-D/core mechanism, trying %s", path)
-            if canread(path):
-                return path
-        self.logger.error("Could not find model %s. Try 'ocrd resmgr download ocrd-cis-ocropy-recognize %s",
-                self.parameter['model'], self.parameter['model'])
-        sys.exit(1)
-
-    def process(self):
-        """Recognize lines / words / glyphs of the workspace.
-
-        Open and deserialise each PAGE input file and its respective image,
-=======
         be resolved with OcrdResourceManager to a valid readable file and
         returns it.  If not, it checks if the model can be found in the
         dirname(__file__)/models/ directory."""
@@ -157,7 +108,6 @@
         """Recognize lines / words / glyphs of a page.
 
         Open and deserialize the PAGE input file and its respective image,
->>>>>>> 231edf22
         then iterate over the element hierarchy down to the requested
         ``textequiv_level``. If any layout annotation below the line level
         already exists, then remove it (regardless of ``textequiv_level``).
@@ -179,45 +129,6 @@
 
         Return the resulting OcrdPage.
         """
-<<<<<<< HEAD
-        assert_file_grp_cardinality(self.input_file_grp, 1)
-        assert_file_grp_cardinality(self.output_file_grp, 1)
-        maxlevel = self.parameter['textequiv_level']
-
-        # self.logger.info("Using model %s in %s for recognition", model)
-        for (n, input_file) in enumerate(self.input_files):
-            self.logger.info("INPUT FILE %i / %s", n, input_file.pageId or input_file.ID)
-            pcgts = page_from_file(self.workspace.download_file(input_file))
-            self.add_metadata(pcgts)
-            page_id = pcgts.pcGtsId or input_file.pageId or input_file.ID # (PageType has no id)
-            page = pcgts.get_Page()
-
-            page_image, page_coords, _ = self.workspace.image_from_page(
-                page, page_id)
-
-            self.logger.info("Recognizing text in page '%s'", page_id)
-            # region, line, word, or glyph level:
-            regions = page.get_AllRegions(classes=['Text'])
-            if not regions:
-                self.logger.warning("Page '%s' contains no text regions", page_id)
-            self.process_regions(regions, maxlevel, page_image, page_coords)
-
-            # update METS (add the PAGE file):
-            file_id = make_file_id(input_file, self.output_file_grp)
-            file_path = os.path.join(self.output_file_grp, file_id + '.xml')
-            pcgts.set_pcGtsId(file_id)
-            out = self.workspace.add_file(
-                ID=file_id,
-                file_grp=self.output_file_grp,
-                pageId=input_file.pageId,
-                local_filename=file_path,
-                mimetype=MIMETYPE_PAGE,
-                content=to_xml(pcgts))
-            self.logger.info('created file ID: %s, file_grp: %s, path: %s',
-                             file_id, self.output_file_grp, out.local_filename)
-
-    def process_regions(self, regions, maxlevel, page_image, page_coords):
-=======
         max_level = self.parameter['textequiv_level']
         assert self.workspace
         self.logger.debug(f'Max level: "{max_level}"')
@@ -236,7 +147,6 @@
         return OcrdPageResult(pcgts)
 
     def process_regions(self, regions, maxlevel, page_image, page_xywh):
->>>>>>> 231edf22
         edits = 0
         lengs = 0
         for region in regions:
