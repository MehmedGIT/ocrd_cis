from __future__ import absolute_import

import os.path
import numpy as np
from PIL import Image

import Levenshtein

from ocrd_utils import (
    getLogger, concat_padded,
    coordinates_for_segment,
    polygon_from_bbox,
    points_from_polygon,
    MIMETYPE_PAGE
)
from ocrd_modelfactory import page_from_file
from ocrd_models.ocrd_page import to_xml, TextEquivType, CoordsType, GlyphType, WordType
from ocrd import Processor

from .. import get_ocrd_tool
from .ocrolib import lstm, load_object, midrange
from .common import (
    pil2array,
    check_line
)

LOG = getLogger('processor.OcropyRecognize')

def resize_keep_ratio(image, baseheight=48):
    scale = baseheight / image.height
    wsize = round(image.width * scale)
    image = image.resize((wsize, baseheight), Image.ANTIALIAS)
    return image, scale

# from ocropus-rpred process1, but without input files and without lineest/dewarping
def recognize(image, pad, network, check=True):
    line = pil2array(image)
    binary = np.array(line <= midrange(line), np.uint8)
    raw_line = line.copy()

    # validate:
    if np.prod(line.shape) == 0:
        raise Exception('image dimensions are zero')
    if np.amax(line) == np.amin(line):
        raise Exception('image is blank')
    if check:
        report = check_line(binary)
        if report:
            raise Exception(report)

    # recognize:
    line = lstm.prepare_line(line, pad)
    pred = network.predictString(line)

    # getting confidence
    result = lstm.translate_back(network.outputs, pos=1)
    scale = len(raw_line.T)*1.0/(len(network.outputs)-2*pad)

    clist = []
    rlist = []
    confidlist = []

    for r, c in result:
        if c != 0:
            confid = network.outputs[r, c]
            c = network.l2s([c])
            r = (r-pad)*scale

            confidlist.append(confid)
            clist.append(c)
            rlist.append(r)

    return str(pred), clist, rlist, confidlist


class OcropyRecognize(Processor):

    def __init__(self, *args, **kwargs):
        self.ocrd_tool = get_ocrd_tool()
        kwargs['ocrd_tool'] = self.ocrd_tool['tools']['ocrd-cis-ocropy-recognize']
        kwargs['version'] = self.ocrd_tool['version']
        super(OcropyRecognize, self).__init__(*args, **kwargs)

        # from ocropus-rpred:
        self.network = load_object(self.get_model(), verbose=1)
        for x in self.network.walk():
            x.postLoad()
        for x in self.network.walk():
            if isinstance(x, lstm.LSTM):
                x.allocate(5000)

        self.pad = 16 # ocropus-rpred default

    def get_model(self):
        """Search for the model file.  First checks if
        parameter['model'] is a valid readeable file and returns it.
        If not, it checks if the model can be found in the
        dirname(__file__)/models/ directory."""
        canread = lambda p: os.path.isfile(p) and os.access(p, os.R_OK)
        model = self.parameter['model']
        if canread(model):
            return model
        ocropydir = os.path.dirname(os.path.abspath(__file__))
        path = os.path.join(ocropydir, 'models', model)
        if canread(path):
            return path
        raise FileNotFoundError("cannot find model: " + model)

    def process(self):

        """Recognize lines / words / glyphs of the workspace.

        Open and deserialise each PAGE input file and its respective image,
        then iterate over the element hierarchy down to the requested
<<<<<<< HEAD
        ``textequiv_level``. If any layout annotation below the line level
        already exists, then remove it (regardless of ``textequiv_level``).
        
=======
        `textequiv_level`. If any layout annotation below the line level
        already exists, then remove it (regardless of `textequiv_level`).

>>>>>>> 1663d7dd
        Set up Ocropy to recognise each text line (via coordinates into
        the higher-level image, or from the alternative image; the image
        must have been binarised/grayscale-normalised, deskewed and dewarped
        already). Rescale and pad the image, then recognize.

        Create new elements below the line level, if necessary.
        Put text results and confidence values into new TextEquiv at
        ``textequiv_level``, and make the higher levels consistent with that
        up to the line level (by concatenation joined by whitespace).

        If a TextLine contained any previous text annotation, then compare
        that with the new result by aligning characters and computing the
        Levenshtein distance. Aggregate these scores for each file and print
        the line-wise and the total character error rates (CER).

        Produce a new output file by serialising the resulting hierarchy.
        """
        maxlevel = self.parameter['textequiv_level']

        # LOG.info("Using model %s in %s for recognition", model)
        for (n, input_file) in enumerate(self.input_files):
            LOG.info("INPUT FILE %i / %s", n, input_file.pageId or input_file.ID)
            pcgts = page_from_file(self.workspace.download_file(input_file))
            page_id = pcgts.pcGtsId or input_file.pageId or input_file.ID # (PageType has no id)
            page = pcgts.get_Page()
            page_image, page_xywh, _ = self.workspace.image_from_page(
                page, page_id)

            LOG.info("Recognizing text in page '%s'", page_id)
            # region, line, word, or glyph level:
            regions = page.get_TextRegion()
            if not regions:
                LOG.warning("Page '%s' contains no text regions", page_id)
            self.process_regions(regions, maxlevel, page_image, page_xywh)

            # update METS (add the PAGE file):
            file_id = input_file.ID.replace(self.input_file_grp,
                                            self.output_file_grp)
            if file_id == input_file.ID:
                file_id = concat_padded(self.output_file_grp, n)
            file_path = os.path.join(self.output_file_grp,
                                     file_id + '.xml')
            out = self.workspace.add_file(
                ID=file_id,
                file_grp=self.output_file_grp,
                pageId=input_file.pageId,
                local_filename=file_path,
                mimetype=MIMETYPE_PAGE,
                content=to_xml(pcgts))
            LOG.info('created file ID: %s, file_grp: %s, path: %s',
                     file_id, self.output_file_grp, out.local_filename)

    def process_regions(self, regions, maxlevel, page_image, page_xywh):
        edits = 0
        lengs = 0
        for region in regions:
            region_image, region_xywh = self.workspace.image_from_segment(
                region, page_image, page_xywh)

            LOG.info("Recognizing text in region '%s'", region.id)
            textlines = region.get_TextLine()
            if not textlines:
                LOG.warning("Region '%s' contains no text lines", region.id)
            else:
                edits_, lengs_ = self.process_lines(textlines, maxlevel, region_image, region_xywh)
                edits += edits_
                lengs += lengs_
        if lengs > 0:
            LOG.info('CER: %.1f%%', 100.0 * edits / lengs)

    def process_lines(self, textlines, maxlevel, region_image, region_xywh):
        edits = 0
        lengs = 0
        for line in textlines:
            line_image, line_xywh = self.workspace.image_from_segment(
                line, region_image, region_xywh)

            LOG.info("Recognizing text in line '%s'", line.id)
            if line.get_TextEquiv():
                linegt = line.TextEquiv[0].Unicode
            else:
                linegt = ''
            LOG.debug("GT  '%s': '%s'", line.id, linegt)
            # remove existing annotation below line level:
            line.set_TextEquiv([])
            line.set_Word([])

            if line_image.size[1] < 16:
                LOG.debug("ERROR: bounding box is too narrow at line %s", line.id)
                continue
            # resize image to 48 pixel height
            final_img, scale = resize_keep_ratio(line_image)

            # process ocropy:
            try:
                linepred, clist, rlist, confidlist = recognize(
                    final_img, self.pad, self.network, check=True)
            except Exception as err:
                LOG.debug('ERROR: error processing line "%s": %s', line.id, err)
                continue
            LOG.debug("OCR '%s': '%s'", line.id, linepred)
            edits += Levenshtein.distance(linepred, linegt)
            lengs += len(linegt)

            words = [x.strip() for x in linepred.split(' ') if x.strip()]

            word_r_list = [[0]] # r-positions of every glyph in every word
            word_conf_list = [[]] # confidences of every glyph in every word
            if words != []:
                w_no = 0
                found_char = False
                for i, c in enumerate(clist):
                    if c != ' ':
                        found_char = True
                        word_conf_list[w_no].append(confidlist[i])
                        word_r_list[w_no].append(rlist[i])

                    if c == ' ' and found_char:
                        if i == 0:
                            word_r_list[0][0] = rlist[i]

                        elif i+1 <= len(clist)-1 and clist[i+1] != ' ':
                            word_conf_list.append([])
                            word_r_list.append([rlist[i]])
                            w_no += 1
            else:
                word_conf_list = [[0]]
                word_r_list = [[0, line_xywh['w']]]

            # conf for each word
            wordsconf = [(min(x)+max(x))/2 for x in word_conf_list]
            # conf for the line
            line_conf = (min(wordsconf) + max(wordsconf))/2
            # line text
            line.add_TextEquiv(TextEquivType(
                Unicode=linepred, conf=line_conf))

            if maxlevel in ['word', 'glyph']:
                for word_no, word_str in enumerate(words):
                    word_points = points_from_polygon(
                        coordinates_for_segment(
                            np.array(polygon_from_bbox(
                                word_r_list[word_no][0] / scale,
                                0,
                                word_r_list[word_no][-1] / scale,
                                0 + line_xywh['h'])),
                            line_image,
                            line_xywh))
                    word_id = '%s_word%04d' % (line.id, word_no)
                    word = WordType(id=word_id, Coords=CoordsType(word_points))
                    line.add_Word(word)
                    word.add_TextEquiv(TextEquivType(
                        Unicode=word_str, conf=wordsconf[word_no]))

                    if maxlevel == 'glyph':
                        for glyph_no, glyph_str in enumerate(word_str):
                            glyph_points = points_from_polygon(
                                coordinates_for_segment(
                                    np.array(polygon_from_bbox(
                                        word_r_list[word_no][glyph_no] / scale,
                                        0,
                                        word_r_list[word_no][glyph_no+1] / scale,
                                        0 + line_xywh['h'])),
                                    line_image,
                                    line_xywh))
                            glyph_id = '%s_glyph%04d' % (word.id, glyph_no)
                            glyph = GlyphType(id=glyph_id, Coords=CoordsType(glyph_points))
                            word.add_Glyph(glyph)
                            glyph.add_TextEquiv(TextEquivType(
                                Unicode=glyph_str, conf=word_conf_list[word_no][glyph_no]))
        return edits, lengs<|MERGE_RESOLUTION|>--- conflicted
+++ resolved
@@ -112,15 +112,9 @@
 
         Open and deserialise each PAGE input file and its respective image,
         then iterate over the element hierarchy down to the requested
-<<<<<<< HEAD
         ``textequiv_level``. If any layout annotation below the line level
         already exists, then remove it (regardless of ``textequiv_level``).
-        
-=======
-        `textequiv_level`. If any layout annotation below the line level
-        already exists, then remove it (regardless of `textequiv_level`).
-
->>>>>>> 1663d7dd
+
         Set up Ocropy to recognise each text line (via coordinates into
         the higher-level image, or from the alternative image; the image
         must have been binarised/grayscale-normalised, deskewed and dewarped
