from __future__ import absolute_import

<<<<<<< HEAD
import os.path
import itertools
=======
from typing import Optional
from logging import Logger
import itertools

>>>>>>> 231edf22
import numpy as np
from scipy.sparse.csgraph import minimum_spanning_tree
from skimage import draw
from skimage.morphology import convex_hull_image
import cv2
from shapely.geometry import Polygon, LineString
from shapely.prepared import prep
from shapely.ops import unary_union, nearest_points
from shapely.validation import explain_validity
from shapely import set_precision

from ocrd_utils import (
    coordinates_of_segment,
    coordinates_for_segment,
    points_from_polygon,
    polygon_from_points,
)
from ocrd_models.ocrd_page import (
    CoordsType,
    TextLineType,
    TextRegionType,
    SeparatorRegionType,
    PageType,
    AlternativeImageType,
    OcrdPage
)
from ocrd_models.ocrd_page_generateds import (
    BaselineType,
    TableRegionType,
    ImageRegionType,
    RegionRefType,
    RegionRefIndexedType,
    OrderedGroupType,
    OrderedGroupIndexedType,
    UnorderedGroupType,
    UnorderedGroupIndexedType,
    ReadingOrderType
)
from ocrd import Processor
from ocrd.processor import OcrdPageResult, OcrdPageResultImage

from .ocrolib import midrange
from .ocrolib import morph
from .common import (
    pil2array,
    array2pil,
    check_page, check_region,
<<<<<<< HEAD
=======
    determine_zoom,
>>>>>>> 231edf22
    hmerge_line_seeds,
    compute_segmentation,
    lines2regions
)


<<<<<<< HEAD
def masks2polygons(bg_labels, baselines, fg_bin, name, min_area=None, simplify=None, open_holes=False, reorder=True):
=======
def masks2polygons(logger: Logger, bg_labels, baselines, fg_bin, name, min_area=None, simplify=None, open_holes=False,
                   reorder=True):
>>>>>>> 231edf22
    """Convert label masks into polygon coordinates.

    Given a Numpy array of background labels ``bg_labels``,
    (optionally) a Numpy array of a scalar field ``baselines``,
    and a Numpy array of the foreground ``fg_bin``,
    iterate through all labels (except zero and those labels
    which do not correspond to any foreground at all) to find
    their outer contours and inner baselines. 
    Each contour part which is not too small and gives a
    (simplified) polygon of at least 4 points becomes a polygon.
    (Thus, labels can be split into multiple polygons.)

    Return a tuple:
    - these polygons as a list of label, polygon, baseline tuples, and
    - a Numpy array of new background labels for that list.
    """
<<<<<<< HEAD
    LOG = getLogger('processor.OcropySegment')
=======
>>>>>>> 231edf22
    # find sharp baseline
    if baselines is not None:
        def getx(xy):
            return xy[0]
<<<<<<< HEAD
=======

>>>>>>> 231edf22
        baselines = [LineString(sorted([p[::-1] for p in line], key=getx)).simplify(5)
                     for line in baselines
                     if len(line) >= 2]
    results = list()
    result_labels = np.zeros_like(bg_labels, dtype=bg_labels.dtype)
    for label in np.unique(bg_labels):
        if not label:
            # ignore if background
            continue
        bg_mask = np.array(bg_labels == label, bool)
        if not np.count_nonzero(bg_mask * fg_bin):
            # ignore if missing foreground
            logger.debug(f'Skipping label {label} in {name} due to empty fg')
            continue
        # simplify to convex hull
        if simplify is not None:
            hull = convex_hull_image(bg_mask.astype(np.uint8)).astype(bool)
<<<<<<< HEAD
            conflicts = np.setdiff1d(hull * simplify,
                                     bg_mask * simplify)
            if conflicts.any():
                LOG.debug('Cannot simplify %d: convex hull would create additional intersections %s',
                          label, str(conflicts))
=======
            conflicts = np.setdiff1d(hull * simplify, bg_mask * simplify)
            if conflicts.any():
                logger.debug(
                    f'Cannot simplify {label}: convex hull would create additional intersections {str(conflicts)}')
>>>>>>> 231edf22
            else:
                bg_mask = hull
        if open_holes:
            # def plot_poly(contour, color):
            #     import matplotlib.pyplot as plt
            #     from matplotlib.patches import Polygon as PolygonPatch
            #     plt.figure()
            #     plt.imshow(fg_bin)
            #     plt.gca().scatter(*zip(*contour[:,0]))
            #     plt.gca().add_patch(PolygonPatch(contour[:,0], alpha=0.5, color=color, closed=False))
            #     plt.show()
            # find outer contour (parts) plus direct holes (if any)
            contours = []
            cont, hier = cv2.findContours(bg_mask.astype(np.uint8), cv2.RETR_CCOMP, cv2.CHAIN_APPROX_SIMPLE)
            idx = 0
            while idx >= 0:
                contour = cont[idx]
                if len(contour) < 3:
                    idx = hier[0, idx, 0]
                    continue
                #plot_poly(contour, 'red')
                idx_hole = hier[0, idx, 2]
                while idx_hole >= 0:
                    hole = cont[idx_hole]
                    if len(hole) < 3:
                        idx_hole = hier[0, idx_hole, 0]
                        continue
<<<<<<< HEAD
                    LOG.debug("label %d contour %d [%d pts] has hole %d [%d pts]",
                              label, idx, len(contour), idx_hole, len(hole))
=======
                    logger.debug(
                        f"Label {label} contour {idx} [{len(contour)} pts] has hole {idx_hole} [{len(hole)} pts]")
>>>>>>> 231edf22
                    #plot_poly(hole, 'blue')
                    # cut child from outside...
                    # first get nearest point on child
                    hole_idx = np.argmin([cv2.pointPolygonTest(contour, tuple(pt[0].tolist()), True)
                                          for pt in hole])
                    # now get nearest point on parent
                    # (we cannot use PolygonTest directly, because we must also interpolate
                    #  to prevent crossing edges; at least each 10px)
                    contour = np.append(contour, contour[0:1], axis=0)
                    contour2 = np.diff(contour, axis=0)
                    contourtics = np.maximum(1, np.linalg.norm(contour2, axis=2).astype(int)[:,0] // 10)
                    interpol = []
                    for i, ntics in enumerate(contourtics):
<<<<<<< HEAD
                        interpol.extend(np.array(contour[i:i+1] +
                                                 contour2[i:i+1] *
                                                 np.linspace(0, 1, ntics)[:,np.newaxis,np.newaxis],
                                                 int))
=======
                        interpol.extend(np.array(
                            contour[i:i + 1] +
                            contour2[i:i + 1] *
                            np.linspace(0, 1, ntics)[:, np.newaxis, np.newaxis], int))
>>>>>>> 231edf22
                    interpol.append(contour[-1])
                    interpol = np.array(interpol)
                    contourtics = np.insert(np.cumsum(contourtics), 0, 0)
                    assert np.all(contour == interpol[contourtics])
                    interpol_idx = np.linalg.norm(interpol - hole[hole_idx], axis=2).argmin()
                    contour_idx = np.searchsorted(contourtics, interpol_idx)
                    if interpol_idx in contourtics:
                        contour_idx2 = contour_idx + 1
                    else:
                        contour_idx2 = contour_idx
                    if contour_idx2 >= len(contour):
                        contour_idx2 = 0
<<<<<<< HEAD
                    cispoint1 = cispoint2 = interpol[interpol_idx:interpol_idx+1]
                    if interpol_idx == 0:
                        diff1 = (interpol[-1:] - cispoint1) // 5
                    else:
                        diff1 = (interpol[interpol_idx-1:interpol_idx] - cispoint1) // 5
                    if interpol_idx + 1 >= len(interpol):
                        diff2 = (interpol[0:1] - cispoint2) // 5
                    else:
                        diff2 = (interpol[interpol_idx+1:interpol_idx+2] - cispoint2) // 5
                    cispoint1 = cispoint1 + diff1
                    cispoint2 = cispoint2 + diff2
                    LOG.debug("stitching at interpolation pos %d hole pos %d", interpol_idx, hole_idx)
                    # now stitch together outer (up to cision), inner (re-arranged around cision), outer (rest)
                    # (this works, because inner contours have inverse direction)
                    contour = np.concatenate([contour[:contour_idx], cispoint1,
                                              hole[hole_idx:], hole[:hole_idx],
                                              cispoint2, contour[contour_idx:]])
                    #plot_poly(contour, 'green')
                    idx_hole = hier[0, idx_hole, 0]
                #plot_poly(contour, 'red')
                LOG.debug("adding label %d contour %d [%d pts]", label, idx, len(contour))
=======
                    cispoint1 = cispoint2 = interpol[interpol_idx:interpol_idx + 1]
                    if interpol_idx == 0:
                        diff1 = (interpol[-1:] - cispoint1) // 5
                    else:
                        diff1 = (interpol[interpol_idx - 1: interpol_idx] - cispoint1) // 5
                    if interpol_idx + 1 >= len(interpol):
                        diff2 = (interpol[0:1] - cispoint2) // 5
                    else:
                        diff2 = (interpol[interpol_idx + 1: interpol_idx + 2] - cispoint2) // 5
                    cispoint1 = cispoint1 + diff1
                    cispoint2 = cispoint2 + diff2
                    logger.debug(f"Stitching at interpolation pos {interpol_idx} hole pos {hole_idx}")
                    # now stitch together outer (up to cision), inner (re-arranged around cision), outer (rest)
                    # (this works, because inner contours have inverse direction)
                    contour = np.concatenate(
                        [contour[:contour_idx], cispoint1,
                         hole[hole_idx:], hole[:hole_idx],
                         cispoint2, contour[contour_idx:]])
                    #plot_poly(contour, 'green')
                    idx_hole = hier[0, idx_hole, 0]
                #plot_poly(contour, 'red')
                logger.debug(f"Adding label {label} contour {idx} [{len(contour)} pts]")
>>>>>>> 231edf22
                contours.append(contour)
                idx = hier[0, idx, 0]
        else:
            # find outer contour (parts):
            contours, _ = cv2.findContours(bg_mask.astype(np.uint8), cv2.RETR_EXTERNAL, cv2.CHAIN_APPROX_SIMPLE)
        # determine areas of parts:
        areas = [cv2.contourArea(contour) for contour in contours]
        total_area = sum(areas)
        if not total_area:
            # ignore if too small
            continue
        # redraw label array
        contour_labels = np.zeros_like(bg_mask, np.uint8)
        for i, contour in enumerate(contours):
            cv2.drawContours(contour_labels, contours, i, i+1, cv2.FILLED)
        if reorder:
            # sort contours in reading order
            order = np.argsort(morph.reading_order(contour_labels)[1:])
        else:
            order = range(len(contours))
        # convert to polygons
        for i in order:
            contour = contours[i]
            area = areas[i]
            if min_area and area < min_area and area / total_area < 0.1:
                logger.warning(f'Label {label} contour {i} is too small ({area}/{total_area}) in {name}')
                continue
            # simplify shape:
            # can produce invalid (self-intersecting) polygons:
            #polygon = cv2.approxPolyDP(contour, 2, False)[:, 0, ::] # already ordered x,y
            polygon = contour[:, 0, ::]  # already ordered x,y
            # simplify and validate:
            polygon = Polygon(polygon)
            if not polygon.is_valid:
<<<<<<< HEAD
                #LOG.debug(polygon.wkt)
                LOG.debug(explain_validity(polygon))
            polygon = make_valid(polygon)
            if not polygon.is_valid:
                #LOG.debug(polygon.wkt)
                LOG.warning(explain_validity(polygon))
            poly = polygon.exterior.coords[:-1] # keep open
            if len(poly) < 4:
                LOG.warning('Label %d contour %d for %s has less than 4 points', label, i, name)
=======
                #logger.debug(polygon.wkt)
                logger.debug(explain_validity(polygon))
            polygon = make_valid(polygon)
            if not polygon.is_valid:
                #LOG.debug(polygon.wkt)
                logger.warning(explain_validity(polygon))
            poly = polygon.exterior.coords[:-1]  # keep open
            if len(poly) < 4:
                logger.warning(f'Label {label} contour {i} for {name} has less than 4 points')
>>>>>>> 231edf22
                continue
            # get baseline segments intersecting with this line mask
            # and concatenate them from left to right
            if baselines is not None:
<<<<<<< HEAD
                base = join_baselines([baseline.intersection(polygon)
                                       for baseline in baselines
                                       if baseline.intersects(polygon)], name)
=======
                base = join_baselines(
                    logger,
                    [baseline.intersection(polygon) for baseline in baselines if baseline.intersects(polygon)], name)
>>>>>>> 231edf22
                if base is not None:
                    base = base.coords
            else:
                base = None
            results.append((label, poly, base))
<<<<<<< HEAD
            result_labels[contour_labels == i+1] = len(results)
    return results, result_labels

=======
            result_labels[contour_labels == i + 1] = len(results)
    return results, result_labels
>>>>>>> 231edf22


class OcropySegment(Processor):
    @property
    def executable(self):
        return 'ocrd-cis-ocropy-segment'

    def process_page_pcgts(self, *input_pcgts: Optional[OcrdPage], page_id: Optional[str] = None) -> OcrdPageResult:
        """Segment pages into regions+lines, tables into cells+lines, or regions into lines.

        Open and deserialise PAGE input file and its respective images,
        then iterate over the element hierarchy down to the requested level.

        \b
        Depending on ``level-of-operation``, consider existing segments:
        - If ``overwrite_separators=True`` on ``page`` level, then
          delete any SeparatorRegions.
        - If ``overwrite_regions=True`` on ``page`` level, then
          delete any top-level TextRegions (along with ReadingOrder).
        - If ``overwrite_regions=True`` on ``table`` level, then
          delete any TextRegions in TableRegions (along with their OrderGroup).
        - If ``overwrite_lines=True`` on ``region`` level, then
          delete any TextLines in TextRegions.
        - If ``overwrite_order=True`` on ``page`` or ``table`` level, then
          delete the reading order OrderedGroup entry corresponding
          to the (page/table) segment.

        Next, get each element image according to the layout annotation (from
        the alternative image of the page/region, or by cropping via coordinates
        into the higher-level image) in binarized form, and represent it as an array
        with non-text regions and (remaining) text neighbours suppressed.

        \b
        Then compute a text line segmentation for that array (as a label mask).
        When ``level-of-operation`` is ``page`` or ``table``, this also entails
        detecting
        - up to ``maximages`` large foreground images,
        - up to ``maxseps`` foreground line separators and
        - up to ``maxcolseps`` background column separators
        before text line segmentation itself, as well as aggregating text lines
        to text regions afterwards.

        Text regions are detected via a hybrid variant recursive X-Y cut algorithm
        (RXYC): RXYC partitions the binarized image in top-down manner by detecting
        horizontal or vertical gaps. This implementation uses the bottom-up text line
        segmentation to guide the search, and also uses both pre-existing and newly
        detected separators to alternatively partition the respective boxes into
        non-rectangular parts.

        During line segmentation, suppress the foreground of all previously annotated
        regions (of any kind) and lines, except if just removed due to ``overwrite``.
        During region aggregation however, combine the existing separators with the
        new-found separators to guide the column search.

        All detected segments (both text line and text region) are sorted according
        to their reading order (assuming a top-to-bottom, left-to-right ordering).
        When ``level-of-operation`` is ``page``, prefer vertical (column-first)
        succession of regions. When it is ``table``, prefer horizontal (row-first)
        succession of cells.

        \b
        Then for each resulting segment label, convert its background mask into
        polygon outlines by finding the outer contours consistent with the element's
        polygon outline. Annotate the result by adding it as a new TextLine/TextRegion:
        - If ``level-of-operation`` is ``region``, then append the new lines to the
          parent region.
        - If it is ``table``, then append the new lines to their respective regions,
          and append the new regions to the parent table.
          (Also, create an OrderedGroup for it as the parent's RegionRef.)
        - If it is ``page``, then append the new lines to their respective regions,
          and append the new regions to the page.
          (Also, create an OrderedGroup for it in the ReadingOrder.)

        Produce a new output file by serialising the resulting hierarchy.
        """
        # FIXME: allow passing a-priori info on reading order / textline order
        # (and then pass on as ``bt`` and ``rl``; however, there may be a mixture
        #  of different scripts; also, vertical writing needs internal rotation
        #  because our line segmentation only works for horizontal writing)
        overwrite_lines = self.parameter['overwrite_lines']
        overwrite_regions = self.parameter['overwrite_regions']
        overwrite_separators = self.parameter['overwrite_separators']
        overwrite_order = self.parameter['overwrite_order']
        oplevel = self.parameter['level-of-operation']

        pcgts = input_pcgts[0]
        result = OcrdPageResult(pcgts)
        page = pcgts.get_Page()

        # TODO: also allow grayscale_normalized (try/except?)
        page_image, page_coords, page_image_info = self.workspace.image_from_page(
            page, page_id, feature_selector='binarized')
        zoom = determine_zoom(self.logger, page_id, self.parameter['dpi'], page_image_info)

        # aggregate existing regions so their foreground can be ignored
        ignore = (page.get_ImageRegion() +
                  page.get_LineDrawingRegion() +
                  page.get_GraphicRegion() +
                  page.get_ChartRegion() +
                  page.get_MapRegion() +
                  page.get_MathsRegion() +
                  page.get_ChemRegion() +
                  page.get_MusicRegion() +
                  page.get_AdvertRegion() +
                  page.get_NoiseRegion() +
                  page.get_UnknownRegion() +
                  page.get_CustomRegion())
        if oplevel == 'page' and overwrite_separators:
            page.set_SeparatorRegion([])
        else:
            ignore.extend(page.get_SeparatorRegion())
        # prepare reading order
        reading_order = dict()
        ro = page.get_ReadingOrder()
        if ro:
            rogroup = ro.get_OrderedGroup() or ro.get_UnorderedGroup()
            if rogroup:
                page_get_reading_order(reading_order, rogroup)

        # get segments to process / overwrite
        if oplevel == 'page':
            ignore.extend(page.get_TableRegion())
            regions = list(page.get_TextRegion())
            if regions:
                # page is already region-segmented
                if overwrite_regions:
                    self.logger.info(f'Removing existing TextRegions in page "{page_id}"', )
                    # we could remove all other region types as well,
                    # but this is more flexible (for workflows with
                    # specialized separator/image/table detectors):
                    page.set_TextRegion([])
                    page.set_ReadingOrder(None)
                    ro = None
                else:
                    self.logger.warning(f'Keeping existing TextRegions in page "{page_id}"', )
                    ignore.extend(regions)
            # create reading order if necessary
            if not ro or overwrite_order:
                ro = ReadingOrderType()
                page.set_ReadingOrder(ro)
            rogroup = ro.get_OrderedGroup() or ro.get_UnorderedGroup()
            if not rogroup:
                # new top-level group
                rogroup = OrderedGroupType(id="reading-order")
                ro.set_OrderedGroup(rogroup)
            if (not rogroup.get_RegionRefIndexed() and
                    not rogroup.get_OrderedGroupIndexed() and
                    not rogroup.get_UnorderedGroupIndexed()):
                # schema forbids empty OrderedGroup
                ro.set_OrderedGroup(None)
            # go get TextRegions with TextLines (and SeparatorRegions):
            image = self._process_element(page, ignore, page_image, page_coords, zoom=zoom, rogroup=rogroup)
            if image:
                result.images.append(image)
            return result

        if oplevel == 'table':
            ignore.extend(page.get_TextRegion())
            regions = list(page.get_TableRegion())
            if not regions:
                self.logger.warning(f'Page "{page_id}" contains no table regions')
            for region in regions:
                subregions = region.get_TextRegion()
                if subregions:
                    # table is already cell-segmented
                    if overwrite_regions:
<<<<<<< HEAD
                        LOG.info('removing existing TextRegions in page "%s"', page_id)
                        # we could remove all other region types as well,
                        # but this is more flexible (for workflows with
                        # specialized separator/image/table detectors):
                        page.set_TextRegion([])
                        page.set_ReadingOrder(None)
                        ro = None
                    else:
                        LOG.warning('keeping existing TextRegions in page "%s"', page_id)
                        ignore.extend(regions)
                # create reading order if necessary
                if not ro or overwrite_order:
                    ro = ReadingOrderType()
                    page.set_ReadingOrder(ro)
                rogroup = ro.get_OrderedGroup() or ro.get_UnorderedGroup()
                if not rogroup:
                    # new top-level group
                    rogroup = OrderedGroupType(id="reading-order")
                    ro.set_OrderedGroup(rogroup)
                # go get TextRegions with TextLines (and SeparatorRegions):
                self._process_element(page, ignore, page_image, page_coords,
                                      page_id, file_id,
                                      input_file.pageId, zoom, rogroup=rogroup)
                if (not rogroup.get_RegionRefIndexed() and
                    not rogroup.get_OrderedGroupIndexed() and
                    not rogroup.get_UnorderedGroupIndexed()):
                     # schema forbids empty OrderedGroup
                    ro.set_OrderedGroup(None)
            elif oplevel == 'table':
                ignore.extend(page.get_TextRegion())
                regions = list(page.get_TableRegion())
                if not regions:
                    LOG.warning('Page "%s" contains no table regions', page_id)
                for region in regions:
                    subregions = region.get_TextRegion()
                    if subregions:
                        # table is already cell-segmented
                        if overwrite_regions:
                            LOG.info('removing existing TextRegions in table "%s"', region.id)
                            region.set_TextRegion([])
                            roelem = reading_order.get(region.id)
                            # replace by empty group with same index and ref
                            # (which can then take the cells as subregions)
                            reading_order[region.id] = page_subgroup_in_reading_order(roelem)
                        else:
                            LOG.warning('skipping table "%s" with existing TextRegions', region.id)
                            continue
                    # TODO: also allow grayscale_normalized (try/except?)
                    region_image, region_coords = self.workspace.image_from_segment(
                        region, page_image, page_coords, feature_selector='binarized')
                    # ignore everything but the current table region
                    subignore = regions + ignore
                    subignore.remove(region)
                    # create reading order group if necessary
                    roelem = reading_order.get(region.id)
                    if not roelem:
                        LOG.warning("Page '%s' table region '%s' is not referenced in reading order (%s)",
                                    page_id, region.id, "no target to add cells to")
                    elif overwrite_order:
                        # replace by empty ordered group with same (index and) ref
=======
                        self.logger.info(f'Removing existing TextRegions in table "{region.id}"')
                        region.set_TextRegion([])
                        roelem = reading_order.get(region.id)
                        # replace by empty group with same index and ref
>>>>>>> 231edf22
                        # (which can then take the cells as subregions)
                        reading_order[region.id] = page_subgroup_in_reading_order(self.logger, roelem)
                    else:
<<<<<<< HEAD
                        # replace regionRef(Indexed) by group with same index and ref
                        # (which can then take the cells as subregions)
                        roelem = page_subgroup_in_reading_order(roelem)
                        reading_order[region.id] = roelem
                    # go get TextRegions with TextLines (and SeparatorRegions)
                    self._process_element(region, subignore, region_image, region_coords,
                                          region.id, file_id + '_' + region.id,
                                          input_file.pageId, zoom, rogroup=roelem)
            else: # 'region'
                regions = list(page.get_TextRegion())
                # besides top-level text regions, line-segment any table cells,
                # and for tables without any cells, add a pseudo-cell
                for region in page.get_TableRegion():
                    subregions = region.get_TextRegion()
                    if subregions:
                        regions.extend(subregions)
                    else:
                        subregion = TextRegionType(id=region.id + '_text',
                                                   Coords=region.get_Coords(),
                                                   # as if generated from parser:
                                                   parent_object_=region)
                        region.add_TextRegion(subregion)
                        regions.append(subregion)
                if not regions:
                    LOG.warning('Page "%s" contains no text regions', page_id)
                for region in regions:
                    if region.get_TextLine():
                        if overwrite_lines:
                            LOG.info('removing existing TextLines in page "%s" region "%s"', page_id, region.id)
                            region.set_TextLine([])
                        else:
                            LOG.warning('keeping existing TextLines in page "%s" region "%s"', page_id, region.id)
                            ignore.extend(region.get_TextLine())
                    # TODO: also allow grayscale_normalized (try/except?)
                    region_image, region_coords = self.workspace.image_from_segment(
                        region, page_image, page_coords, feature_selector='binarized')
                    # if the region images have already been clipped against their neighbours specifically,
                    # then we don't need to suppress all neighbours' foreground generally here
                    if 'clipped' in region_coords['features'].split(','):
                        ignore = []
                    # go get TextLines
                    self._process_element(region, ignore, region_image, region_coords,
                                          region.id, file_id + '_' + region.id,
                                          input_file.pageId, zoom)

            # update METS (add the PAGE file):
            file_path = os.path.join(self.output_file_grp, file_id + '.xml')
            pcgts.set_pcGtsId(file_id)
            out = self.workspace.add_file(
                ID=file_id,
                file_grp=self.output_file_grp,
                pageId=input_file.pageId,
                local_filename=file_path,
                mimetype=MIMETYPE_PAGE,
                content=to_xml(pcgts))
            LOG.info('created file ID: %s, file_grp: %s, path: %s',
                     file_id, self.output_file_grp, out.local_filename)

    def _process_element(self, element, ignore, image, coords, element_id, file_id, page_id, zoom=1.0, rogroup=None):
=======
                        self.logger.warning(f'Skipping table "{region.id}" with existing TextRegions')
                        continue
                # TODO: also allow grayscale_normalized (try/except?)
                region_image, region_coords = self.workspace.image_from_segment(
                    region, page_image, page_coords, feature_selector='binarized')
                # ignore everything but the current table region
                subignore = regions + ignore
                subignore.remove(region)
                # create reading order group if necessary
                roelem = reading_order.get(region.id)
                if not roelem:
                    self.logger.warning(
                        f"Page '{page_id}' table region '{region.id}' is not referenced in reading order "
                        f"(no target to add cells to)")
                elif overwrite_order:
                    # replace by empty ordered group with same (index and) ref
                    # (which can then take the cells as subregions)
                    roelem = page_subgroup_in_reading_order(self.logger, roelem)
                    reading_order[region.id] = roelem
                elif isinstance(roelem, (OrderedGroupType, OrderedGroupIndexedType)):
                    self.logger.warning(
                        f"Page '{page_id}' table region '{region.id}' already has an ordered group "
                        f"(cells will be appended)")
                elif isinstance(roelem, (UnorderedGroupType, UnorderedGroupIndexedType)):
                    self.logger.warning(
                        f"Page '{page_id}' table region '{region.id}' already has an unordered group "
                        f"(cells will not be appended)")
                    roelem = None
                else:
                    # replace regionRef(Indexed) by group with same index and ref
                    # (which can then take the cells as subregions)
                    roelem = page_subgroup_in_reading_order(self.logger, roelem)
                    reading_order[region.id] = roelem
                # go get TextRegions with TextLines (and SeparatorRegions)
                image = self._process_element(
                    region, subignore, region_image, region_coords, zoom=zoom, rogroup=roelem)
                if image:
                    result.images.append(image)
        else:  # 'region'
            regions = list(page.get_TextRegion())
            # besides top-level text regions, line-segment any table cells,
            # and for tables without any cells, add a pseudo-cell
            for region in page.get_TableRegion():
                subregions = region.get_TextRegion()
                if subregions:
                    regions.extend(subregions)
                else:
                    subregion = TextRegionType(
                        id=f'{region.id}_text', Coords=region.get_Coords(), parent_object_=region)
                    region.add_TextRegion(subregion)
                    regions.append(subregion)
            if not regions:
                self.logger.warning(f'Page "{page_id}" contains no text regions')
            for region in regions:
                if region.get_TextLine():
                    if overwrite_lines:
                        self.logger.info(f'Removing existing TextLines in page "{page_id}" region "{region.id}"')
                        region.set_TextLine([])
                    else:
                        self.logger.warning(f'Keeping existing TextLines in page "{page_id}" region "{region.id}"')
                        ignore.extend(region.get_TextLine())
                # TODO: also allow grayscale_normalized (try/except?)
                region_image, region_coords = self.workspace.image_from_segment(
                    region, page_image, page_coords, feature_selector='binarized')
                # if the region images have already been clipped against their neighbours specifically,
                # then we don't need to suppress all neighbours' foreground generally here
                if 'clipped' in region_coords['features'].split(','):
                    ignore = []
                # go get TextLines
                image = self._process_element(region, ignore, region_image, region_coords, zoom=zoom)
                if image:
                    result.images.append(image)
        return result

    def _process_element(self, element, ignore, image, coords, zoom=1.0, rogroup=None) -> Optional[OcrdPageResultImage]:
>>>>>>> 231edf22
        """Add PAGE layout elements by segmenting an image.

        Given a PageType, TableRegionType or TextRegionType ``element``, and
        a corresponding binarized PIL.Image object ``image`` with coordinate
        metadata ``coords``, run line segmentation with Ocropy.

        If operating on the full page (or table), then also detect horizontal
        and vertical separators, and aggregate the lines into text regions
        afterwards.

        Add the resulting sub-segments to the parent ``element``.

        If ``ignore`` is not empty, then first suppress all foreground components
        in any of those segments' coordinates during segmentation, and if also
        in full page/table mode, then combine all separators among them with the
        newly detected separators to guide region segmentation.
        """
<<<<<<< HEAD
        LOG = getLogger('processor.OcropySegment')
        if not image.width or not image.height:
            LOG.warning("Skipping '%s' with zero size", element_id)
            return
=======
        if not image.width or not image.height:
            self.logger.warning(f"Skipping '{element.id}' with zero size")
            return None
>>>>>>> 231edf22
        element_array = pil2array(image)
        element_bin = np.array(element_array <= midrange(element_array), bool)
        sep_bin = np.zeros_like(element_bin, bool)
        ignore_labels = np.zeros_like(element_bin, int)
        for i, segment in enumerate(ignore):
            self.logger.debug(
                f'Masking foreground of {type(segment).__name__[:-4]} "{segment.id}" for "{element.id}"')
            # mark these segments (e.g. separator regions, tables, images)
            # for workflows where they have been detected already;
            # these will be:
            # - ignored during text line segmentation (but not h/v-line detection)
            # - kept and reading-ordered during region segmentation (but not seps)
            segment_polygon = coordinates_of_segment(segment, image, coords)
            # If segment_polygon lies outside of element (causing
            # negative/above-max indices), either fully or partially,
            # then this will silently ignore them. The caller does
            # not need to concern herself with this.
            sp_row = segment_polygon[:, 1]
            sp_col = segment_polygon[:, 0]
            if isinstance(segment, SeparatorRegionType):
<<<<<<< HEAD
                sep_bin[draw.polygon(segment_polygon[:, 1],
                                     segment_polygon[:, 0],
                                     sep_bin.shape)] = True
            ignore_labels[draw.polygon(segment_polygon[:, 1],
                                       segment_polygon[:, 0],
                                       ignore_labels.shape)] = i+1 # mapped back for RO
=======
                sep_bin[draw.polygon(sp_row, sp_col, sep_bin.shape)] = True
            ignore_labels[draw.polygon(sp_row, sp_col, ignore_labels.shape)] = i + 1 #  mapped back for RO
>>>>>>> 231edf22
        if isinstance(element, PageType):
            element_name = 'page'
            fullpage = True
            report = check_page(element_bin, zoom)
            suffix = '.IMG-CLIP'
        elif isinstance(element, TableRegionType) or (
                # sole/congruent text region of a table region?
                element.id.endswith('_text') and
                isinstance(element.parent_object_, TableRegionType)):
            element_name = 'table'
            fullpage = True
            report = check_region(element_bin, zoom)
            suffix = f"{element.id}.IMG-CLIP"
        else:
            element_name = 'region'
            fullpage = False
            report = check_region(element_bin, zoom)
            suffix = f"{element.id}.IMG-CLIP"
        element_name_id = f'{element_name} "{element.id}"'
        self.logger.info(f'Computing line segmentation for {element_name_id}')
        # TODO: we should downscale if DPI is large enough to save time
        try:
            if report:
                raise Exception(report)
            line_labels, baselines, seplines, images, colseps, scale = compute_segmentation(
                # suppress separators and ignored regions for textline estimation
                # but keep them for h/v-line detection (in fullpage mode):
<<<<<<< HEAD
                element_bin, seps=(sep_bin+ignore_labels)>0,
=======
                element_bin, seps=(sep_bin + ignore_labels) > 0,
>>>>>>> 231edf22
                zoom=zoom, fullpage=fullpage,
                spread_dist=round(self.parameter['spread'] / zoom * 300 / 72),  # in pt
                # these are ignored when not in fullpage mode:
                maxcolseps=self.parameter['maxcolseps'],
                maxseps=self.parameter['maxseps'],
                maximages=self.parameter['maximages'] if element_name != 'table' else 0,
                csminheight=self.parameter['csminheight'])
        except Exception as err:
            if isinstance(element, TextRegionType):
<<<<<<< HEAD
                LOG.error('Cannot line-segment region "%s": %s', element_id, err)
=======
                self.logger.error(f'Cannot line-segment region "{element.id}": {err}')
>>>>>>> 231edf22
                # as a fallback, add a single text line comprising the whole region:
                element.add_TextLine(TextLineType(id=f"{element.id}_line", Coords=element.get_Coords()))
            else:
                self.logger.error(f'Cannot line-segment {element_name_id}: {err}')
            return None

        self.logger.info(f'Found {len(np.unique(line_labels)) - 1} text lines for {element_name_id}')
        # post-process line labels
        if isinstance(element, (PageType, TableRegionType)):
            # aggregate text lines to text regions
            try:
                # pass ignored regions as "line labels with initial assignment",
                # i.e. identical line and region labels
                # to detect their reading order among the others
                # (these cannot be split or grouped together with other regions)
<<<<<<< HEAD
                line_labels = np.where(line_labels, line_labels+len(ignore), ignore_labels)
=======
                line_labels = np.where(line_labels, line_labels + len(ignore), ignore_labels)
>>>>>>> 231edf22
                # suppress separators/images in fg and try to use for partitioning slices
                sepmask = np.maximum(sep_bin, np.maximum(seplines > 0, images > 0))
                region_labels = lines2regions(
                    element_bin, line_labels,
                    rlabels=ignore_labels,
<<<<<<< HEAD
                    sepmask=np.maximum(sepmask, colseps), # add bg
=======
                    sepmask=np.maximum(sepmask, colseps),  # add bg
>>>>>>> 231edf22
                    # decide horizontal vs vertical cut when gaps of similar size
                    prefer_vertical=not isinstance(element, TableRegionType),
                    gap_height=self.parameter['gap_height'],
                    gap_width=self.parameter['gap_width'],
                    scale=scale, zoom=zoom)
                self.logger.info(
                    f'Found {len(np.unique(region_labels)) - 1} text regions for {element_name_id}')
            except Exception as err:
<<<<<<< HEAD
                LOG.error('Cannot region-segment %s "%s": %s',
                          element_name, element_id, err)
                region_labels = np.where(line_labels > len(ignore), 1 + len(ignore), line_labels)
            
=======
                self.logger.error(f'Cannot region-segment {element_name_id}: {err}')
                region_labels = np.where(line_labels > len(ignore), 1 + len(ignore), line_labels)

>>>>>>> 231edf22
            # prepare reading order group index
            if rogroup:
                if isinstance(rogroup, (OrderedGroupType, OrderedGroupIndexedType)):
                    index = 0
                    # start counting from the largest existing index
                    for elem in (rogroup.get_RegionRefIndexed() +
                                 rogroup.get_OrderedGroupIndexed() +
                                 rogroup.get_UnorderedGroupIndexed()):
                        if elem.index >= index:
                            index = elem.index + 1
                else:
                    index = None
            # find contours around region labels (can be non-contiguous):
            region_no = 0
            for region_label in np.unique(region_labels):
                if not region_label:
<<<<<<< HEAD
                    continue # no bg
=======
                    continue  # no bg
>>>>>>> 231edf22
                region_mask = region_labels == region_label
                region_line_labels = line_labels * region_mask
                region_line_labels0 = np.setdiff1d(region_line_labels, [0])
                if not np.all(region_line_labels0 > len(ignore)):
                    # existing region from `ignore` merely to be ordered
                    # (no new region, no actual text lines)
                    region_line_labels0 = np.intersect1d(region_line_labels0, ignore_labels)
                    assert len(region_line_labels0) == 1, \
<<<<<<< HEAD
                        "region label %d has both existing regions and new lines (%s)" % (
                            region_label, str(region_line_labels0))
                    region = ignore[region_line_labels0[0] - 1]
                    if rogroup and region.parent_object_ is element and not isinstance(region, SeparatorRegionType):
                        index = page_add_to_reading_order(rogroup, region.id, index)
                    LOG.debug('Region label %d is for ignored region "%s"',
                              region_label, region.id)
=======
                        (f'Region label "{region_label}" has both existing regions and new lines '
                         f'({str(region_line_labels0)})')
                    region = ignore[region_line_labels0[0] - 1]
                    if rogroup and region.parent_object_ is element and not isinstance(region, SeparatorRegionType):
                        index = page_add_to_reading_order(rogroup, region.id, index)
                    self.logger.debug(f'Region label "{region_label}" is for ignored region "{region.id}"')
>>>>>>> 231edf22
                    continue
                # normal case: new lines inside new regions
                # remove binary-empty labels, and re-order locally
                order = morph.reading_order(region_line_labels)
                order[np.setdiff1d(region_line_labels0, element_bin * region_line_labels)] = 0
                region_line_labels = order[region_line_labels]
                # avoid horizontal gaps
<<<<<<< HEAD
                region_line_labels = hmerge_line_seeds(element_bin, region_line_labels, scale,
                                                       seps=np.maximum(sepmask, colseps))
                region_mask |= region_line_labels > 0
                # find contours for region (can be non-contiguous)
                regions, _ = masks2polygons(region_mask * region_label, None, element_bin,
                                            '%s "%s"' % (element_name, element_id),
                                            min_area=6000/zoom/zoom,
                                            simplify=ignore_labels * ~(sep_bin))
                # find contours for lines (can be non-contiguous)
                lines, _ = masks2polygons(region_line_labels, baselines, element_bin,
                                          'region "%s"' % element_id,
                                          min_area=640/zoom/zoom)
=======
                region_line_labels = hmerge_line_seeds(
                    element_bin, region_line_labels, scale, seps=np.maximum(sepmask, colseps))
                region_mask |= region_line_labels > 0
                # find contours for region (can be non-contiguous)
                regions, _ = masks2polygons(
                    self.logger, region_mask * region_label, None, element_bin, name=element_name_id,
                    min_area=6000 / zoom / zoom, simplify=ignore_labels * ~(sep_bin))
                # find contours for lines (can be non-contiguous)
                lines, _ = masks2polygons(
                    self.logger, region_line_labels, baselines, element_bin, name=f'region "{element.id}"',
                    min_area=640 / zoom / zoom)
>>>>>>> 231edf22
                # create new lines in new regions (allocating by intersection)
                line_polys = [Polygon(polygon) for _, polygon, _ in lines]
                for _, region_polygon, _ in regions:
                    region_poly = prep(Polygon(region_polygon))
                    # convert back to absolute (page) coordinates:
                    region_polygon = coordinates_for_segment(region_polygon, image, coords)
                    region_polygon = polygon_for_parent(region_polygon, element)
                    if region_polygon is None:
<<<<<<< HEAD
                        LOG.warning('Ignoring extant region contour for region label %d', region_label)
                        continue
                    # annotate result:
                    region_no += 1
                    region_id = element_id + "_region%04d" % region_no
                    LOG.debug('Region label %d becomes ID "%s"', region_label, region_id)
                    region = TextRegionType(
                        id=region_id, Coords=CoordsType(
                        points=points_from_polygon(region_polygon)))
                    # find out which line (contours) belong to which region (contours)
                    line_no = 0
                    for i, line_poly in enumerate(line_polys):
                        if not region_poly.intersects(line_poly): # .contains
=======
                        self.logger.warning(f'Ignoring extant region contour for region label {region_label}')
                        continue
                    # annotate result:
                    region_no += 1
                    region_id = f"{element.id}_region%04d" % region_no
                    self.logger.debug(f'Region label {region_label} becomes ID "{region_id}"')
                    region = TextRegionType(id=region_id, Coords=CoordsType(points=points_from_polygon(region_polygon)))
                    # find out which line (contours) belong to which region (contours)
                    line_no = 0
                    for i, line_poly in enumerate(line_polys):
                        if not region_poly.intersects(line_poly):  # .contains
>>>>>>> 231edf22
                            continue
                        line_label, line_polygon, line_baseline = lines[i]
                        # convert back to absolute (page) coordinates:
                        line_polygon = coordinates_for_segment(line_polygon, image, coords)
                        line_polygon = polygon_for_parent(line_polygon, region)
                        if line_polygon is None:
<<<<<<< HEAD
                            LOG.warning('Ignoring extant line contour for region label %d line label %d',
                                        region_label, line_label)
                            continue
                        # annotate result:
                        line_no += 1
                        line_id = region_id + "_line%04d" % line_no
                        LOG.debug('Line label %d becomes ID "%s"', line_label, line_id)
                        line = TextLineType(id=line_id,
                                            Coords=CoordsType(points=points_from_polygon(line_polygon)))
=======
                            self.logger.warning(
                                f'Ignoring extant line contour for region label {region_label} line label {line_label}')
                            continue
                        # annotate result:
                        line_no += 1
                        line_id = f"{region_id}_line%04d" % line_no
                        self.logger.debug(f'Line label {line_label} becomes ID "{line_id}"')
                        line = TextLineType(id=line_id, Coords=CoordsType(points=points_from_polygon(line_polygon)))
>>>>>>> 231edf22
                        if line_baseline:
                            line_baseline = coordinates_for_segment(line_baseline, image, coords)
                            line.set_Baseline(BaselineType(points=points_from_polygon(line_baseline)))
                        region.add_TextLine(line)
                    # if the region has received text lines, keep it
                    if region.get_TextLine():
                        element.add_TextRegion(region)
<<<<<<< HEAD
                        LOG.info('Added region "%s" with %d lines for %s "%s"',
                                 region_id, line_no, element_name, element_id)
=======
                        self.logger.info(f'Added region "{region_id}" with {line_no} lines for {element_name_id}')
>>>>>>> 231edf22
                        if rogroup:
                            index = page_add_to_reading_order(rogroup, region.id, index)
            # add additional image/non-text regions from compute_segmentation
            # (e.g. drop-capitals or images) ...
<<<<<<< HEAD
            LOG.info('Found %d large image regions for %s "%s"', images.max(), element_name, element_id)
            # find contours around region labels (can be non-contiguous):
            image_polygons, _ = masks2polygons(images, None, element_bin,
                                               '%s "%s"' % (element_name, element_id))
=======
            self.logger.info(f'Found {images.max()} large image regions for {element_name_id}')
            # find contours around region labels (can be non-contiguous):
            image_polygons, _ = masks2polygons(self.logger, images, None, element_bin, name=element_name_id)
>>>>>>> 231edf22
            for image_label, polygon, _ in image_polygons:
                # convert back to absolute (page) coordinates:
                region_polygon = coordinates_for_segment(polygon, image, coords)
                region_polygon = polygon_for_parent(region_polygon, element)
                if region_polygon is None:
<<<<<<< HEAD
                    LOG.warning('Ignoring extant region contour for image label %d', image_label)
                    continue
                region_no += 1
                # annotate result:
                region_id = element_id + "_image%04d" % region_no
                element.add_ImageRegion(ImageRegionType(
                    id=region_id, Coords=CoordsType(
                    points=points_from_polygon(region_polygon))))
            # split detected separator labels into separator regions:
            LOG.info('Found %d separators for %s "%s"', seplines.max(), element_name, element_id)
            # find contours around region labels (can be non-contiguous):
            sep_polygons, _ = masks2polygons(seplines, None, element_bin,
                                             '%s "%s"' % (element_name, element_id),
                                             open_holes=True, reorder=False)
=======
                    self.logger.warning(f'Ignoring extant region contour for image label {image_label}')
                    continue
                region_no += 1
                # annotate result:
                region_id = f"{element.id}_image%04d" % region_no
                element.add_ImageRegion(ImageRegionType(
                    id=region_id, Coords=CoordsType(points=points_from_polygon(region_polygon))))
            # split detected separator labels into separator regions:
            self.logger.info(f'Found {seplines.max()} separators for {element_name_id}')
            # find contours around region labels (can be non-contiguous):
            sep_polygons, _ = masks2polygons(
                self.logger, seplines, None, element_bin, name=element_name_id, open_holes=True, reorder=False)
>>>>>>> 231edf22
            for sep_label, polygon, _ in sep_polygons:
                # convert back to absolute (page) coordinates:
                region_polygon = coordinates_for_segment(polygon, image, coords)
                region_polygon = polygon_for_parent(region_polygon, element)
                if region_polygon is None:
<<<<<<< HEAD
                    LOG.warning('Ignoring extant region contour for separator %d', sep_label)
                    continue
                # annotate result:
                region_no += 1
                region_id = element_id + "_sep%04d" % region_no
                element.add_SeparatorRegion(SeparatorRegionType(
                    id=region_id, Coords=CoordsType(
                    points=points_from_polygon(region_polygon))))
=======
                    self.logger.warning(f'Ignoring extant region contour for separator {sep_label}')
                    continue
                # annotate result:
                region_no += 1
                region_id = f"{element.id}_sep%04d" % region_no
                element.add_SeparatorRegion(SeparatorRegionType(
                    id=region_id, Coords=CoordsType(points=points_from_polygon(region_polygon))))
>>>>>>> 231edf22
            # annotate a text/image-separated image
            element_array[sepmask] = np.amax(element_array)  # clip to white/bg
            image_clipped = array2pil(element_array)
<<<<<<< HEAD
            file_path = self.workspace.save_image_file(
                image_clipped, file_id + '.IMG-CLIP', self.output_file_grp,
                page_id=page_id)
            element.add_AlternativeImage(AlternativeImageType(
                filename=file_path, comments=coords['features'] + ',clipped'))
=======
            image_ref = AlternativeImageType(comments=coords['features'] + ',clipped')
            element.add_AlternativeImage(image_ref)
            return OcrdPageResultImage(image_clipped, suffix, image_ref)
>>>>>>> 231edf22
        else:
            # get mask from region polygon:
            region_polygon = coordinates_of_segment(element, image, coords)
            region_mask = np.zeros_like(element_bin, bool)
<<<<<<< HEAD
            region_mask[draw.polygon(region_polygon[:, 1],
                                     region_polygon[:, 0],
                                     region_mask.shape)] = True
            # ensure the new line labels do not extrude from the region:
            line_labels = line_labels * region_mask
            # find contours around labels (can be non-contiguous):
            line_polygons, _ = masks2polygons(line_labels, baselines, element_bin,
                                              'region "%s"' % element_id,
                                              min_area=640/zoom/zoom)
=======
            region_mask[draw.polygon(region_polygon[:, 1], region_polygon[:, 0], region_mask.shape)] = True
            # ensure the new line labels do not extrude from the region:
            line_labels = line_labels * region_mask
            # find contours around labels (can be non-contiguous):
            line_polygons, _ = masks2polygons(
                self.logger, line_labels, baselines, element_bin,
                name=f'region "{element.id}"', min_area=640 / zoom / zoom)
>>>>>>> 231edf22
            line_no = 0
            for line_label, polygon, baseline in line_polygons:
                # convert back to absolute (page) coordinates:
                line_polygon = coordinates_for_segment(polygon, image, coords)
                line_polygon = polygon_for_parent(line_polygon, element)
                if line_polygon is None:
<<<<<<< HEAD
                    LOG.warning('Ignoring extant line contour for line label %d',
                                line_label)
                    continue
                # annotate result:
                line_no += 1
                line_id = element_id + "_line%04d" % line_no
                line = TextLineType(id=line_id,
                                    Coords=CoordsType(points=points_from_polygon(line_polygon)))
=======
                    self.logger.warning(f'Ignoring extant line contour for line label {line_label}')
                    continue
                # annotate result:
                line_no += 1
                line_id = f"{element.id}_line%04d" % line_no
                line = TextLineType(id=line_id, Coords=CoordsType(points=points_from_polygon(line_polygon)))
>>>>>>> 231edf22
                if baseline:
                    line_baseline = coordinates_for_segment(baseline, image, coords)
                    line.set_Baseline(BaselineType(points=points_from_polygon(line_baseline)))
                element.add_TextLine(line)
            if not sep_bin.any():
<<<<<<< HEAD
                return # no derived image
            # annotate a text/image-separated image
            element_array[sep_bin] = np.amax(element_array) # clip to white/bg
            image_clipped = array2pil(element_array)
            file_path = self.workspace.save_image_file(
                image_clipped, file_id + '.IMG-CLIP', self.output_file_grp,
                page_id=page_id)
            # update PAGE (reference the image file):
            element.add_AlternativeImage(AlternativeImageType(
                filename=file_path, comments=coords['features'] + ',clipped'))
=======
                return None  # no derived image
            # annotate a text/image-separated image
            element_array[sep_bin] = np.amax(element_array)  # clip to white/bg
            image_clipped = array2pil(element_array)
            image_ref = AlternativeImageType(comments=coords['features'] + ',clipped')
            element.add_AlternativeImage(image_ref)
            return OcrdPageResultImage(image_clipped, suffix, image_ref)
>>>>>>> 231edf22

def polygon_for_parent(polygon, parent):
    """Clip polygon to parent polygon range.

    (Should be moved to ocrd_utils.coordinates_for_segment.)
    """
    childp = Polygon(polygon)
    if isinstance(parent, PageType):
        if parent.get_Border():
            parentp = Polygon(polygon_from_points(parent.get_Border().get_Coords().points))
        else:
            parentp = Polygon([[0,0], [0,parent.get_imageHeight()],
                               [parent.get_imageWidth(),parent.get_imageHeight()],
                               [parent.get_imageWidth(),0]])
    else:
        parentp = Polygon(polygon_from_points(parent.get_Coords().points))
    # ensure input coords have valid paths (without self-intersection)
    # (this can happen when shapes valid in floating point are rounded)
    childp = make_valid(childp)
    parentp = make_valid(parentp)
    if not childp.is_valid:
        return None
    if not parentp.is_valid:
        return None
    # check if clipping is necessary
    if childp.within(parentp):
        return childp.exterior.coords[:-1]
    # clip to parent
    interp = make_intersection(childp, parentp)
    if not interp:
        return None
    return interp.exterior.coords[:-1] # keep open

def make_intersection(poly1, poly2):
    interp = poly1.intersection(poly2)
    # post-process
    if interp.is_empty or interp.area == 0.0:
        return None
    if interp.geom_type == 'GeometryCollection':
        # heterogeneous result: filter zero-area shapes (LineString, Point)
        interp = unary_union([geom for geom in interp.geoms if geom.area > 0])
    if interp.geom_type == 'MultiPolygon':
        # homogeneous result: construct convex hull to connect
        interp = join_polygons(interp.geoms)
    if interp.minimum_clearance < 1.0:
        # follow-up calculations will necessarily be integer;
        # so anticipate rounding here and then ensure validity
        interp = Polygon(np.round(interp.exterior.coords))
        interp = make_valid(interp)
    return interp

def make_valid(polygon):
    points = list(polygon.exterior.coords)
    for split in range(1, len(points)):
        if polygon.is_valid or polygon.simplify(polygon.area).is_valid:
            break
        # simplification may not be possible (at all) due to ordering
        # in that case, try another starting point
        polygon = Polygon(points[-split:]+points[:-split])
    for tolerance in range(int(polygon.area)):
        if polygon.is_valid:
            break
        # simplification may require a larger tolerance
        polygon = polygon.simplify(tolerance + 1)
    return polygon

def diff_polygons(poly1, poly2):
    poly = poly1.difference(poly2)
    if poly.geom_type == 'MultiPolygon':
        poly = poly.convex_hull
    if poly.minimum_clearance < 1.0:
        poly = Polygon(np.round(poly.exterior.coords))
    poly = make_valid(poly)
    return poly

def join_polygons(polygons, loc='', scale=20):
    """construct concave hull (alpha shape) from input polygons"""
    # compoundp = unary_union(polygons)
    # jointp = compoundp.convex_hull
    polygons = list(itertools.chain.from_iterable([
        poly.geoms if poly.geom_type in ['MultiPolygon', 'GeometryCollection']
        else [poly]
        for poly in polygons]))
    npoly = len(polygons)
    if npoly == 1:
        return polygons[0]
    # find min-dist path through all polygons (travelling salesman)
    pairs = itertools.combinations(range(npoly), 2)
    dists = np.eye(npoly, dtype=float)
    for i, j in pairs:
        dist = polygons[i].distance(polygons[j])
        if dist < 1e-5:
            dist = 1e-5 # if pair merely touches, we still need to get an edge
        dists[i, j] = dist
        dists[j, i] = dist
    dists = minimum_spanning_tree(dists, overwrite=True)
    # add bridge polygons (where necessary)
<<<<<<< HEAD
=======
    max_dist = max(1.0, scale / 5)
>>>>>>> 231edf22
    for prevp, nextp in zip(*dists.nonzero()):
        prevp = polygons[prevp]
        nextp = polygons[nextp]
        nearest = nearest_points(prevp, nextp)
<<<<<<< HEAD
        bridgep = LineString(nearest).buffer(max(1, scale/5), resolution=1)
=======
        bridgep = LineString(nearest).buffer(max_dist, resolution=1)
>>>>>>> 231edf22
        polygons.append(bridgep)
    jointp = unary_union(polygons)
    assert jointp.geom_type == 'Polygon', jointp.wkt
    if jointp.minimum_clearance < 1.0:
        # follow-up calculations will necessarily be integer;
        # so anticipate rounding here and then ensure validity
        jointp = Polygon(np.round(jointp.exterior.coords))
        jointp = make_valid(jointp)
    return jointp

<<<<<<< HEAD
def join_baselines(baselines, loc=''):
    LOG = getLogger('processor.OcropyResegment')
=======
def join_baselines(logger: Logger, baselines, loc=''):
>>>>>>> 231edf22
    lines = []
    for baseline in baselines:
        if (baseline.is_empty or
            baseline.geom_type in ['Point', 'MultiPoint']):
            continue
        elif baseline.geom_type == 'MultiLineString':
            lines.extend(baseline.geoms)
        elif baseline.geom_type == 'LineString':
            lines.append(baseline)
        elif baseline.geom_type == 'GeometryCollection':
            for geom in baseline.geoms:
                if geom.geom_type == 'LineString':
                    lines.append(geom)
                elif geom.geom_type == 'MultiLineString':
                    lines.extend(geom)
                else:
<<<<<<< HEAD
                    LOG.warning("ignoring baseline subtype %s in %s", geom.geom_type, loc)
        else:
            LOG.warning("ignoring baseline type %s in %s", baseline.geom_type, loc)
=======
                    logger.warning(f"Ignoring baseline subtype {geom.geom_type} in {loc}")
        else:
            logger.warning(f"Ignoring baseline type {baseline.geom_type} in {loc}")
>>>>>>> 231edf22
    nlines = len(lines)
    if nlines == 0:
        return None
    elif nlines == 1:
        return lines[0]
    # Shapely cannot reorder:
    #result = line_merge(MultiLineString([line.normalize() for line in lines]))
    # find min-dist path through all lines (travelling salesman)
    pairs = itertools.combinations(range(nlines), 2)
    dists = np.eye(nlines, dtype=float)
    for i, j in pairs:
        dist = lines[i].distance(lines[j])
        if dist < 1e-5:
            dist = 1e-5 # if pair merely touches, we still need to get an edge
        dists[i, j] = dist
        dists[j, i] = dist
    dists = minimum_spanning_tree(dists, overwrite=True)
    assert dists.nonzero()[0].size, dists
    # get path
    chains = []
    for prevl, nextl in zip(*dists.nonzero()):
        foundchains = []
        for chain in chains:
            if chain[0] == prevl:
                found = chain, 0, nextl
            elif chain[0] == nextl:
                found = chain, 0, prevl
            elif chain[-1] == prevl:
                found = chain, -1, nextl
            elif chain[-1] == nextl:
                found = chain, -1, prevl
            else:
                continue
            foundchains.append(found)
        if len(foundchains):
            assert len(foundchains) <= 2, foundchains
            chain, pos, node = foundchains.pop()
            if len(foundchains):
                otherchain, otherpos, othernode = foundchains.pop()
                assert node != othernode
                assert chain[pos] == othernode
                assert otherchain[otherpos] == node
                if pos < 0 and otherpos < 0:
                    chain.extend(reversed(otherchain))
                    chains.remove(otherchain)
                elif pos < 0 and otherpos == 0:
                    chain.extend(otherchain)
                    chains.remove(otherchain)
                elif pos == 0 and otherpos == 0:
                    otherchain.extend(reversed(chain))
                    chains.remove(chain)
                elif pos == 0 and otherpos < 0:
                    otherchain.extend(chain)
                    chains.remove(chain)
            elif pos < 0:
                chain.append(node)
            else:
                chain.insert(0, node)
        else:
            chains.append([prevl, nextl])
    if len(chains) > 1:
<<<<<<< HEAD
        LOG.warning("baseline merge impossible (no spanning tree) in %s", loc)
=======
        logger.warning(f"Baseline merge impossible (no spanning tree) in {loc}")
>>>>>>> 231edf22
        return None
    assert len(chains) == 1, chains
    assert len(chains[0]) == nlines, chains[0]
    path = chains[0]
    # get points
    coords = []
    for node in path:
        line = lines[node]
        coords.extend(line.normalize().coords)
    result = LineString(coords)
    if result.is_empty:
<<<<<<< HEAD
        LOG.warning("baseline merge is empty in %s", loc)
=======
        logger.warning(f"Baseline merge is empty in {loc}")
>>>>>>> 231edf22
        return None
    assert result.geom_type == 'LineString', result.wkt
    result = set_precision(result, 1.0)
    if result.geom_type != 'LineString' or not result.is_valid:
        result = LineString(np.round(line.coords))
    return result

def page_get_reading_order(ro, rogroup):
    """Add all elements from the given reading order group to the given dictionary.

    Given a dict ``ro`` from layout element IDs to ReadingOrder element objects,
    and an object ``rogroup`` with additional ReadingOrder element objects,
    add all references to the dict, traversing the group recursively.
    """
    if isinstance(rogroup, (OrderedGroupType, OrderedGroupIndexedType)):
        regionrefs = (rogroup.get_RegionRefIndexed() +
                      rogroup.get_OrderedGroupIndexed() +
                      rogroup.get_UnorderedGroupIndexed())
    if isinstance(rogroup, (UnorderedGroupType, UnorderedGroupIndexedType)):
        regionrefs = (rogroup.get_RegionRef() +
                      rogroup.get_OrderedGroup() +
                      rogroup.get_UnorderedGroup())
    for elem in regionrefs:
        ro[elem.get_regionRef()] = elem
        if not isinstance(elem, (RegionRefType, RegionRefIndexedType)):
            page_get_reading_order(ro, elem)

def page_add_to_reading_order(rogroup, region_id, index=None):
    """Add a region reference to an un/ordered RO group.

    Given a ReadingOrder group ``rogroup`` (of any type),
    append a reference to region ``region_id`` to it.

    If ``index`` is given, use that as position and return
    incremented by one. (This must be an integer if ``rogroup``
    is an OrderedGroup(Indexed).
    Otherwise return None.
    """
    if rogroup:
        if index is None:
            rogroup.add_RegionRef(RegionRefType(regionRef=region_id))
        else:
            rogroup.add_RegionRefIndexed(RegionRefIndexedType(regionRef=region_id, index=index))
            index += 1
    return index

def page_subgroup_in_reading_order(logger: Logger, roelem):
    """Replace given RO element by an equivalent OrderedGroup.

    Given a ReadingOrder element ``roelem`` (of any type),
    first look up its parent group. Remove it from the respective
    member list (of its region refs or un/ordered groups),
    even if it already was an OrderedGroup(Indexed).

    Then instantiate an empty OrderedGroup(Indexed), referencing
    the same region as ``roelem`` (and using the same index, if any).
    Add that group to the parent instead.

    Return the new group object.
    """
    if not roelem:
        logger.error('Cannot subgroup from empty ReadingOrder element')
        return roelem
    if not roelem.parent_object_:
        logger.error('Cannot subgroup from orphan ReadingOrder element')
        return roelem
    if isinstance(roelem, (OrderedGroupType, OrderedGroupIndexedType)) and not (
            roelem.get_OrderedGroupIndexed() or
            roelem.get_UnorderedGroupIndexed() or
            roelem.get_RegionRefIndexed()):
        # is already a group and still empty
        return roelem
    if isinstance(roelem, (OrderedGroupType, UnorderedGroupType, RegionRefType)):
        getattr(roelem.parent_object_, {
            OrderedGroupType: 'get_OrderedGroup',
            UnorderedGroupType: 'get_UnorderedGroup',
            RegionRefType: 'get_RegionRef',
        }.get(roelem.__class__))().remove(roelem)
        roelem2 = OrderedGroupType(id=f"{roelem.regionRef}_group", regionRef=roelem.regionRef)
        roelem.parent_object_.add_OrderedGroup(roelem2)
        roelem2.parent_object_ = roelem.parent_object_
        return roelem2
    if isinstance(roelem, (OrderedGroupIndexedType, UnorderedGroupIndexedType, RegionRefIndexedType)):
        getattr(roelem.parent_object_, {
            OrderedGroupIndexedType: 'get_OrderedGroupIndexed',
            UnorderedGroupIndexedType: 'get_UnorderedGroupIndexed',
            RegionRefIndexedType: 'get_RegionRefIndexed'
        }.get(roelem.__class__))().remove(roelem)
        roelem2 = OrderedGroupIndexedType(
            id=f"{roelem.regionRef}_group", index=roelem.index, regionRef=roelem.regionRef)
        roelem.parent_object_.add_OrderedGroupIndexed(roelem2)
        roelem2.parent_object_ = roelem.parent_object_
        return roelem2
    return None<|MERGE_RESOLUTION|>--- conflicted
+++ resolved
@@ -1,14 +1,9 @@
 from __future__ import absolute_import
 
-<<<<<<< HEAD
-import os.path
-import itertools
-=======
 from typing import Optional
 from logging import Logger
 import itertools
 
->>>>>>> 231edf22
 import numpy as np
 from scipy.sparse.csgraph import minimum_spanning_tree
 from skimage import draw
@@ -56,22 +51,15 @@
     pil2array,
     array2pil,
     check_page, check_region,
-<<<<<<< HEAD
-=======
     determine_zoom,
->>>>>>> 231edf22
     hmerge_line_seeds,
     compute_segmentation,
     lines2regions
 )
 
 
-<<<<<<< HEAD
-def masks2polygons(bg_labels, baselines, fg_bin, name, min_area=None, simplify=None, open_holes=False, reorder=True):
-=======
 def masks2polygons(logger: Logger, bg_labels, baselines, fg_bin, name, min_area=None, simplify=None, open_holes=False,
                    reorder=True):
->>>>>>> 231edf22
     """Convert label masks into polygon coordinates.
 
     Given a Numpy array of background labels ``bg_labels``,
@@ -88,18 +76,11 @@
     - these polygons as a list of label, polygon, baseline tuples, and
     - a Numpy array of new background labels for that list.
     """
-<<<<<<< HEAD
-    LOG = getLogger('processor.OcropySegment')
-=======
->>>>>>> 231edf22
     # find sharp baseline
     if baselines is not None:
         def getx(xy):
             return xy[0]
-<<<<<<< HEAD
-=======
-
->>>>>>> 231edf22
+
         baselines = [LineString(sorted([p[::-1] for p in line], key=getx)).simplify(5)
                      for line in baselines
                      if len(line) >= 2]
@@ -117,18 +98,10 @@
         # simplify to convex hull
         if simplify is not None:
             hull = convex_hull_image(bg_mask.astype(np.uint8)).astype(bool)
-<<<<<<< HEAD
-            conflicts = np.setdiff1d(hull * simplify,
-                                     bg_mask * simplify)
-            if conflicts.any():
-                LOG.debug('Cannot simplify %d: convex hull would create additional intersections %s',
-                          label, str(conflicts))
-=======
             conflicts = np.setdiff1d(hull * simplify, bg_mask * simplify)
             if conflicts.any():
                 logger.debug(
                     f'Cannot simplify {label}: convex hull would create additional intersections {str(conflicts)}')
->>>>>>> 231edf22
             else:
                 bg_mask = hull
         if open_holes:
@@ -156,13 +129,8 @@
                     if len(hole) < 3:
                         idx_hole = hier[0, idx_hole, 0]
                         continue
-<<<<<<< HEAD
-                    LOG.debug("label %d contour %d [%d pts] has hole %d [%d pts]",
-                              label, idx, len(contour), idx_hole, len(hole))
-=======
                     logger.debug(
                         f"Label {label} contour {idx} [{len(contour)} pts] has hole {idx_hole} [{len(hole)} pts]")
->>>>>>> 231edf22
                     #plot_poly(hole, 'blue')
                     # cut child from outside...
                     # first get nearest point on child
@@ -176,17 +144,10 @@
                     contourtics = np.maximum(1, np.linalg.norm(contour2, axis=2).astype(int)[:,0] // 10)
                     interpol = []
                     for i, ntics in enumerate(contourtics):
-<<<<<<< HEAD
-                        interpol.extend(np.array(contour[i:i+1] +
-                                                 contour2[i:i+1] *
-                                                 np.linspace(0, 1, ntics)[:,np.newaxis,np.newaxis],
-                                                 int))
-=======
                         interpol.extend(np.array(
                             contour[i:i + 1] +
                             contour2[i:i + 1] *
                             np.linspace(0, 1, ntics)[:, np.newaxis, np.newaxis], int))
->>>>>>> 231edf22
                     interpol.append(contour[-1])
                     interpol = np.array(interpol)
                     contourtics = np.insert(np.cumsum(contourtics), 0, 0)
@@ -199,29 +160,6 @@
                         contour_idx2 = contour_idx
                     if contour_idx2 >= len(contour):
                         contour_idx2 = 0
-<<<<<<< HEAD
-                    cispoint1 = cispoint2 = interpol[interpol_idx:interpol_idx+1]
-                    if interpol_idx == 0:
-                        diff1 = (interpol[-1:] - cispoint1) // 5
-                    else:
-                        diff1 = (interpol[interpol_idx-1:interpol_idx] - cispoint1) // 5
-                    if interpol_idx + 1 >= len(interpol):
-                        diff2 = (interpol[0:1] - cispoint2) // 5
-                    else:
-                        diff2 = (interpol[interpol_idx+1:interpol_idx+2] - cispoint2) // 5
-                    cispoint1 = cispoint1 + diff1
-                    cispoint2 = cispoint2 + diff2
-                    LOG.debug("stitching at interpolation pos %d hole pos %d", interpol_idx, hole_idx)
-                    # now stitch together outer (up to cision), inner (re-arranged around cision), outer (rest)
-                    # (this works, because inner contours have inverse direction)
-                    contour = np.concatenate([contour[:contour_idx], cispoint1,
-                                              hole[hole_idx:], hole[:hole_idx],
-                                              cispoint2, contour[contour_idx:]])
-                    #plot_poly(contour, 'green')
-                    idx_hole = hier[0, idx_hole, 0]
-                #plot_poly(contour, 'red')
-                LOG.debug("adding label %d contour %d [%d pts]", label, idx, len(contour))
-=======
                     cispoint1 = cispoint2 = interpol[interpol_idx:interpol_idx + 1]
                     if interpol_idx == 0:
                         diff1 = (interpol[-1:] - cispoint1) // 5
@@ -244,7 +182,6 @@
                     idx_hole = hier[0, idx_hole, 0]
                 #plot_poly(contour, 'red')
                 logger.debug(f"Adding label {label} contour {idx} [{len(contour)} pts]")
->>>>>>> 231edf22
                 contours.append(contour)
                 idx = hier[0, idx, 0]
         else:
@@ -279,17 +216,6 @@
             # simplify and validate:
             polygon = Polygon(polygon)
             if not polygon.is_valid:
-<<<<<<< HEAD
-                #LOG.debug(polygon.wkt)
-                LOG.debug(explain_validity(polygon))
-            polygon = make_valid(polygon)
-            if not polygon.is_valid:
-                #LOG.debug(polygon.wkt)
-                LOG.warning(explain_validity(polygon))
-            poly = polygon.exterior.coords[:-1] # keep open
-            if len(poly) < 4:
-                LOG.warning('Label %d contour %d for %s has less than 4 points', label, i, name)
-=======
                 #logger.debug(polygon.wkt)
                 logger.debug(explain_validity(polygon))
             polygon = make_valid(polygon)
@@ -299,33 +225,20 @@
             poly = polygon.exterior.coords[:-1]  # keep open
             if len(poly) < 4:
                 logger.warning(f'Label {label} contour {i} for {name} has less than 4 points')
->>>>>>> 231edf22
                 continue
             # get baseline segments intersecting with this line mask
             # and concatenate them from left to right
             if baselines is not None:
-<<<<<<< HEAD
-                base = join_baselines([baseline.intersection(polygon)
-                                       for baseline in baselines
-                                       if baseline.intersects(polygon)], name)
-=======
                 base = join_baselines(
                     logger,
                     [baseline.intersection(polygon) for baseline in baselines if baseline.intersects(polygon)], name)
->>>>>>> 231edf22
                 if base is not None:
                     base = base.coords
             else:
                 base = None
             results.append((label, poly, base))
-<<<<<<< HEAD
-            result_labels[contour_labels == i+1] = len(results)
-    return results, result_labels
-
-=======
             result_labels[contour_labels == i + 1] = len(results)
     return results, result_labels
->>>>>>> 231edf22
 
 
 class OcropySegment(Processor):
@@ -492,137 +405,13 @@
                 if subregions:
                     # table is already cell-segmented
                     if overwrite_regions:
-<<<<<<< HEAD
-                        LOG.info('removing existing TextRegions in page "%s"', page_id)
-                        # we could remove all other region types as well,
-                        # but this is more flexible (for workflows with
-                        # specialized separator/image/table detectors):
-                        page.set_TextRegion([])
-                        page.set_ReadingOrder(None)
-                        ro = None
-                    else:
-                        LOG.warning('keeping existing TextRegions in page "%s"', page_id)
-                        ignore.extend(regions)
-                # create reading order if necessary
-                if not ro or overwrite_order:
-                    ro = ReadingOrderType()
-                    page.set_ReadingOrder(ro)
-                rogroup = ro.get_OrderedGroup() or ro.get_UnorderedGroup()
-                if not rogroup:
-                    # new top-level group
-                    rogroup = OrderedGroupType(id="reading-order")
-                    ro.set_OrderedGroup(rogroup)
-                # go get TextRegions with TextLines (and SeparatorRegions):
-                self._process_element(page, ignore, page_image, page_coords,
-                                      page_id, file_id,
-                                      input_file.pageId, zoom, rogroup=rogroup)
-                if (not rogroup.get_RegionRefIndexed() and
-                    not rogroup.get_OrderedGroupIndexed() and
-                    not rogroup.get_UnorderedGroupIndexed()):
-                     # schema forbids empty OrderedGroup
-                    ro.set_OrderedGroup(None)
-            elif oplevel == 'table':
-                ignore.extend(page.get_TextRegion())
-                regions = list(page.get_TableRegion())
-                if not regions:
-                    LOG.warning('Page "%s" contains no table regions', page_id)
-                for region in regions:
-                    subregions = region.get_TextRegion()
-                    if subregions:
-                        # table is already cell-segmented
-                        if overwrite_regions:
-                            LOG.info('removing existing TextRegions in table "%s"', region.id)
-                            region.set_TextRegion([])
-                            roelem = reading_order.get(region.id)
-                            # replace by empty group with same index and ref
-                            # (which can then take the cells as subregions)
-                            reading_order[region.id] = page_subgroup_in_reading_order(roelem)
-                        else:
-                            LOG.warning('skipping table "%s" with existing TextRegions', region.id)
-                            continue
-                    # TODO: also allow grayscale_normalized (try/except?)
-                    region_image, region_coords = self.workspace.image_from_segment(
-                        region, page_image, page_coords, feature_selector='binarized')
-                    # ignore everything but the current table region
-                    subignore = regions + ignore
-                    subignore.remove(region)
-                    # create reading order group if necessary
-                    roelem = reading_order.get(region.id)
-                    if not roelem:
-                        LOG.warning("Page '%s' table region '%s' is not referenced in reading order (%s)",
-                                    page_id, region.id, "no target to add cells to")
-                    elif overwrite_order:
-                        # replace by empty ordered group with same (index and) ref
-=======
                         self.logger.info(f'Removing existing TextRegions in table "{region.id}"')
                         region.set_TextRegion([])
                         roelem = reading_order.get(region.id)
                         # replace by empty group with same index and ref
->>>>>>> 231edf22
                         # (which can then take the cells as subregions)
                         reading_order[region.id] = page_subgroup_in_reading_order(self.logger, roelem)
                     else:
-<<<<<<< HEAD
-                        # replace regionRef(Indexed) by group with same index and ref
-                        # (which can then take the cells as subregions)
-                        roelem = page_subgroup_in_reading_order(roelem)
-                        reading_order[region.id] = roelem
-                    # go get TextRegions with TextLines (and SeparatorRegions)
-                    self._process_element(region, subignore, region_image, region_coords,
-                                          region.id, file_id + '_' + region.id,
-                                          input_file.pageId, zoom, rogroup=roelem)
-            else: # 'region'
-                regions = list(page.get_TextRegion())
-                # besides top-level text regions, line-segment any table cells,
-                # and for tables without any cells, add a pseudo-cell
-                for region in page.get_TableRegion():
-                    subregions = region.get_TextRegion()
-                    if subregions:
-                        regions.extend(subregions)
-                    else:
-                        subregion = TextRegionType(id=region.id + '_text',
-                                                   Coords=region.get_Coords(),
-                                                   # as if generated from parser:
-                                                   parent_object_=region)
-                        region.add_TextRegion(subregion)
-                        regions.append(subregion)
-                if not regions:
-                    LOG.warning('Page "%s" contains no text regions', page_id)
-                for region in regions:
-                    if region.get_TextLine():
-                        if overwrite_lines:
-                            LOG.info('removing existing TextLines in page "%s" region "%s"', page_id, region.id)
-                            region.set_TextLine([])
-                        else:
-                            LOG.warning('keeping existing TextLines in page "%s" region "%s"', page_id, region.id)
-                            ignore.extend(region.get_TextLine())
-                    # TODO: also allow grayscale_normalized (try/except?)
-                    region_image, region_coords = self.workspace.image_from_segment(
-                        region, page_image, page_coords, feature_selector='binarized')
-                    # if the region images have already been clipped against their neighbours specifically,
-                    # then we don't need to suppress all neighbours' foreground generally here
-                    if 'clipped' in region_coords['features'].split(','):
-                        ignore = []
-                    # go get TextLines
-                    self._process_element(region, ignore, region_image, region_coords,
-                                          region.id, file_id + '_' + region.id,
-                                          input_file.pageId, zoom)
-
-            # update METS (add the PAGE file):
-            file_path = os.path.join(self.output_file_grp, file_id + '.xml')
-            pcgts.set_pcGtsId(file_id)
-            out = self.workspace.add_file(
-                ID=file_id,
-                file_grp=self.output_file_grp,
-                pageId=input_file.pageId,
-                local_filename=file_path,
-                mimetype=MIMETYPE_PAGE,
-                content=to_xml(pcgts))
-            LOG.info('created file ID: %s, file_grp: %s, path: %s',
-                     file_id, self.output_file_grp, out.local_filename)
-
-    def _process_element(self, element, ignore, image, coords, element_id, file_id, page_id, zoom=1.0, rogroup=None):
-=======
                         self.logger.warning(f'Skipping table "{region.id}" with existing TextRegions')
                         continue
                 # TODO: also allow grayscale_normalized (try/except?)
@@ -698,7 +487,6 @@
         return result
 
     def _process_element(self, element, ignore, image, coords, zoom=1.0, rogroup=None) -> Optional[OcrdPageResultImage]:
->>>>>>> 231edf22
         """Add PAGE layout elements by segmenting an image.
 
         Given a PageType, TableRegionType or TextRegionType ``element``, and
@@ -716,16 +504,9 @@
         in full page/table mode, then combine all separators among them with the
         newly detected separators to guide region segmentation.
         """
-<<<<<<< HEAD
-        LOG = getLogger('processor.OcropySegment')
-        if not image.width or not image.height:
-            LOG.warning("Skipping '%s' with zero size", element_id)
-            return
-=======
         if not image.width or not image.height:
             self.logger.warning(f"Skipping '{element.id}' with zero size")
             return None
->>>>>>> 231edf22
         element_array = pil2array(image)
         element_bin = np.array(element_array <= midrange(element_array), bool)
         sep_bin = np.zeros_like(element_bin, bool)
@@ -746,17 +527,8 @@
             sp_row = segment_polygon[:, 1]
             sp_col = segment_polygon[:, 0]
             if isinstance(segment, SeparatorRegionType):
-<<<<<<< HEAD
-                sep_bin[draw.polygon(segment_polygon[:, 1],
-                                     segment_polygon[:, 0],
-                                     sep_bin.shape)] = True
-            ignore_labels[draw.polygon(segment_polygon[:, 1],
-                                       segment_polygon[:, 0],
-                                       ignore_labels.shape)] = i+1 # mapped back for RO
-=======
                 sep_bin[draw.polygon(sp_row, sp_col, sep_bin.shape)] = True
             ignore_labels[draw.polygon(sp_row, sp_col, ignore_labels.shape)] = i + 1 #  mapped back for RO
->>>>>>> 231edf22
         if isinstance(element, PageType):
             element_name = 'page'
             fullpage = True
@@ -784,11 +556,7 @@
             line_labels, baselines, seplines, images, colseps, scale = compute_segmentation(
                 # suppress separators and ignored regions for textline estimation
                 # but keep them for h/v-line detection (in fullpage mode):
-<<<<<<< HEAD
-                element_bin, seps=(sep_bin+ignore_labels)>0,
-=======
                 element_bin, seps=(sep_bin + ignore_labels) > 0,
->>>>>>> 231edf22
                 zoom=zoom, fullpage=fullpage,
                 spread_dist=round(self.parameter['spread'] / zoom * 300 / 72),  # in pt
                 # these are ignored when not in fullpage mode:
@@ -798,11 +566,7 @@
                 csminheight=self.parameter['csminheight'])
         except Exception as err:
             if isinstance(element, TextRegionType):
-<<<<<<< HEAD
-                LOG.error('Cannot line-segment region "%s": %s', element_id, err)
-=======
                 self.logger.error(f'Cannot line-segment region "{element.id}": {err}')
->>>>>>> 231edf22
                 # as a fallback, add a single text line comprising the whole region:
                 element.add_TextLine(TextLineType(id=f"{element.id}_line", Coords=element.get_Coords()))
             else:
@@ -818,21 +582,13 @@
                 # i.e. identical line and region labels
                 # to detect their reading order among the others
                 # (these cannot be split or grouped together with other regions)
-<<<<<<< HEAD
-                line_labels = np.where(line_labels, line_labels+len(ignore), ignore_labels)
-=======
                 line_labels = np.where(line_labels, line_labels + len(ignore), ignore_labels)
->>>>>>> 231edf22
                 # suppress separators/images in fg and try to use for partitioning slices
                 sepmask = np.maximum(sep_bin, np.maximum(seplines > 0, images > 0))
                 region_labels = lines2regions(
                     element_bin, line_labels,
                     rlabels=ignore_labels,
-<<<<<<< HEAD
-                    sepmask=np.maximum(sepmask, colseps), # add bg
-=======
                     sepmask=np.maximum(sepmask, colseps),  # add bg
->>>>>>> 231edf22
                     # decide horizontal vs vertical cut when gaps of similar size
                     prefer_vertical=not isinstance(element, TableRegionType),
                     gap_height=self.parameter['gap_height'],
@@ -841,16 +597,9 @@
                 self.logger.info(
                     f'Found {len(np.unique(region_labels)) - 1} text regions for {element_name_id}')
             except Exception as err:
-<<<<<<< HEAD
-                LOG.error('Cannot region-segment %s "%s": %s',
-                          element_name, element_id, err)
-                region_labels = np.where(line_labels > len(ignore), 1 + len(ignore), line_labels)
-            
-=======
                 self.logger.error(f'Cannot region-segment {element_name_id}: {err}')
                 region_labels = np.where(line_labels > len(ignore), 1 + len(ignore), line_labels)
 
->>>>>>> 231edf22
             # prepare reading order group index
             if rogroup:
                 if isinstance(rogroup, (OrderedGroupType, OrderedGroupIndexedType)):
@@ -867,11 +616,7 @@
             region_no = 0
             for region_label in np.unique(region_labels):
                 if not region_label:
-<<<<<<< HEAD
-                    continue # no bg
-=======
                     continue  # no bg
->>>>>>> 231edf22
                 region_mask = region_labels == region_label
                 region_line_labels = line_labels * region_mask
                 region_line_labels0 = np.setdiff1d(region_line_labels, [0])
@@ -880,22 +625,12 @@
                     # (no new region, no actual text lines)
                     region_line_labels0 = np.intersect1d(region_line_labels0, ignore_labels)
                     assert len(region_line_labels0) == 1, \
-<<<<<<< HEAD
-                        "region label %d has both existing regions and new lines (%s)" % (
-                            region_label, str(region_line_labels0))
-                    region = ignore[region_line_labels0[0] - 1]
-                    if rogroup and region.parent_object_ is element and not isinstance(region, SeparatorRegionType):
-                        index = page_add_to_reading_order(rogroup, region.id, index)
-                    LOG.debug('Region label %d is for ignored region "%s"',
-                              region_label, region.id)
-=======
                         (f'Region label "{region_label}" has both existing regions and new lines '
                          f'({str(region_line_labels0)})')
                     region = ignore[region_line_labels0[0] - 1]
                     if rogroup and region.parent_object_ is element and not isinstance(region, SeparatorRegionType):
                         index = page_add_to_reading_order(rogroup, region.id, index)
                     self.logger.debug(f'Region label "{region_label}" is for ignored region "{region.id}"')
->>>>>>> 231edf22
                     continue
                 # normal case: new lines inside new regions
                 # remove binary-empty labels, and re-order locally
@@ -903,20 +638,6 @@
                 order[np.setdiff1d(region_line_labels0, element_bin * region_line_labels)] = 0
                 region_line_labels = order[region_line_labels]
                 # avoid horizontal gaps
-<<<<<<< HEAD
-                region_line_labels = hmerge_line_seeds(element_bin, region_line_labels, scale,
-                                                       seps=np.maximum(sepmask, colseps))
-                region_mask |= region_line_labels > 0
-                # find contours for region (can be non-contiguous)
-                regions, _ = masks2polygons(region_mask * region_label, None, element_bin,
-                                            '%s "%s"' % (element_name, element_id),
-                                            min_area=6000/zoom/zoom,
-                                            simplify=ignore_labels * ~(sep_bin))
-                # find contours for lines (can be non-contiguous)
-                lines, _ = masks2polygons(region_line_labels, baselines, element_bin,
-                                          'region "%s"' % element_id,
-                                          min_area=640/zoom/zoom)
-=======
                 region_line_labels = hmerge_line_seeds(
                     element_bin, region_line_labels, scale, seps=np.maximum(sepmask, colseps))
                 region_mask |= region_line_labels > 0
@@ -928,7 +649,6 @@
                 lines, _ = masks2polygons(
                     self.logger, region_line_labels, baselines, element_bin, name=f'region "{element.id}"',
                     min_area=640 / zoom / zoom)
->>>>>>> 231edf22
                 # create new lines in new regions (allocating by intersection)
                 line_polys = [Polygon(polygon) for _, polygon, _ in lines]
                 for _, region_polygon, _ in regions:
@@ -937,21 +657,6 @@
                     region_polygon = coordinates_for_segment(region_polygon, image, coords)
                     region_polygon = polygon_for_parent(region_polygon, element)
                     if region_polygon is None:
-<<<<<<< HEAD
-                        LOG.warning('Ignoring extant region contour for region label %d', region_label)
-                        continue
-                    # annotate result:
-                    region_no += 1
-                    region_id = element_id + "_region%04d" % region_no
-                    LOG.debug('Region label %d becomes ID "%s"', region_label, region_id)
-                    region = TextRegionType(
-                        id=region_id, Coords=CoordsType(
-                        points=points_from_polygon(region_polygon)))
-                    # find out which line (contours) belong to which region (contours)
-                    line_no = 0
-                    for i, line_poly in enumerate(line_polys):
-                        if not region_poly.intersects(line_poly): # .contains
-=======
                         self.logger.warning(f'Ignoring extant region contour for region label {region_label}')
                         continue
                     # annotate result:
@@ -963,24 +668,12 @@
                     line_no = 0
                     for i, line_poly in enumerate(line_polys):
                         if not region_poly.intersects(line_poly):  # .contains
->>>>>>> 231edf22
                             continue
                         line_label, line_polygon, line_baseline = lines[i]
                         # convert back to absolute (page) coordinates:
                         line_polygon = coordinates_for_segment(line_polygon, image, coords)
                         line_polygon = polygon_for_parent(line_polygon, region)
                         if line_polygon is None:
-<<<<<<< HEAD
-                            LOG.warning('Ignoring extant line contour for region label %d line label %d',
-                                        region_label, line_label)
-                            continue
-                        # annotate result:
-                        line_no += 1
-                        line_id = region_id + "_line%04d" % line_no
-                        LOG.debug('Line label %d becomes ID "%s"', line_label, line_id)
-                        line = TextLineType(id=line_id,
-                                            Coords=CoordsType(points=points_from_polygon(line_polygon)))
-=======
                             self.logger.warning(
                                 f'Ignoring extant line contour for region label {region_label} line label {line_label}')
                             continue
@@ -989,7 +682,6 @@
                         line_id = f"{region_id}_line%04d" % line_no
                         self.logger.debug(f'Line label {line_label} becomes ID "{line_id}"')
                         line = TextLineType(id=line_id, Coords=CoordsType(points=points_from_polygon(line_polygon)))
->>>>>>> 231edf22
                         if line_baseline:
                             line_baseline = coordinates_for_segment(line_baseline, image, coords)
                             line.set_Baseline(BaselineType(points=points_from_polygon(line_baseline)))
@@ -997,47 +689,19 @@
                     # if the region has received text lines, keep it
                     if region.get_TextLine():
                         element.add_TextRegion(region)
-<<<<<<< HEAD
-                        LOG.info('Added region "%s" with %d lines for %s "%s"',
-                                 region_id, line_no, element_name, element_id)
-=======
                         self.logger.info(f'Added region "{region_id}" with {line_no} lines for {element_name_id}')
->>>>>>> 231edf22
                         if rogroup:
                             index = page_add_to_reading_order(rogroup, region.id, index)
             # add additional image/non-text regions from compute_segmentation
             # (e.g. drop-capitals or images) ...
-<<<<<<< HEAD
-            LOG.info('Found %d large image regions for %s "%s"', images.max(), element_name, element_id)
-            # find contours around region labels (can be non-contiguous):
-            image_polygons, _ = masks2polygons(images, None, element_bin,
-                                               '%s "%s"' % (element_name, element_id))
-=======
             self.logger.info(f'Found {images.max()} large image regions for {element_name_id}')
             # find contours around region labels (can be non-contiguous):
             image_polygons, _ = masks2polygons(self.logger, images, None, element_bin, name=element_name_id)
->>>>>>> 231edf22
             for image_label, polygon, _ in image_polygons:
                 # convert back to absolute (page) coordinates:
                 region_polygon = coordinates_for_segment(polygon, image, coords)
                 region_polygon = polygon_for_parent(region_polygon, element)
                 if region_polygon is None:
-<<<<<<< HEAD
-                    LOG.warning('Ignoring extant region contour for image label %d', image_label)
-                    continue
-                region_no += 1
-                # annotate result:
-                region_id = element_id + "_image%04d" % region_no
-                element.add_ImageRegion(ImageRegionType(
-                    id=region_id, Coords=CoordsType(
-                    points=points_from_polygon(region_polygon))))
-            # split detected separator labels into separator regions:
-            LOG.info('Found %d separators for %s "%s"', seplines.max(), element_name, element_id)
-            # find contours around region labels (can be non-contiguous):
-            sep_polygons, _ = masks2polygons(seplines, None, element_bin,
-                                             '%s "%s"' % (element_name, element_id),
-                                             open_holes=True, reorder=False)
-=======
                     self.logger.warning(f'Ignoring extant region contour for image label {image_label}')
                     continue
                 region_no += 1
@@ -1050,22 +714,11 @@
             # find contours around region labels (can be non-contiguous):
             sep_polygons, _ = masks2polygons(
                 self.logger, seplines, None, element_bin, name=element_name_id, open_holes=True, reorder=False)
->>>>>>> 231edf22
             for sep_label, polygon, _ in sep_polygons:
                 # convert back to absolute (page) coordinates:
                 region_polygon = coordinates_for_segment(polygon, image, coords)
                 region_polygon = polygon_for_parent(region_polygon, element)
                 if region_polygon is None:
-<<<<<<< HEAD
-                    LOG.warning('Ignoring extant region contour for separator %d', sep_label)
-                    continue
-                # annotate result:
-                region_no += 1
-                region_id = element_id + "_sep%04d" % region_no
-                element.add_SeparatorRegion(SeparatorRegionType(
-                    id=region_id, Coords=CoordsType(
-                    points=points_from_polygon(region_polygon))))
-=======
                     self.logger.warning(f'Ignoring extant region contour for separator {sep_label}')
                     continue
                 # annotate result:
@@ -1073,36 +726,16 @@
                 region_id = f"{element.id}_sep%04d" % region_no
                 element.add_SeparatorRegion(SeparatorRegionType(
                     id=region_id, Coords=CoordsType(points=points_from_polygon(region_polygon))))
->>>>>>> 231edf22
             # annotate a text/image-separated image
             element_array[sepmask] = np.amax(element_array)  # clip to white/bg
             image_clipped = array2pil(element_array)
-<<<<<<< HEAD
-            file_path = self.workspace.save_image_file(
-                image_clipped, file_id + '.IMG-CLIP', self.output_file_grp,
-                page_id=page_id)
-            element.add_AlternativeImage(AlternativeImageType(
-                filename=file_path, comments=coords['features'] + ',clipped'))
-=======
             image_ref = AlternativeImageType(comments=coords['features'] + ',clipped')
             element.add_AlternativeImage(image_ref)
             return OcrdPageResultImage(image_clipped, suffix, image_ref)
->>>>>>> 231edf22
         else:
             # get mask from region polygon:
             region_polygon = coordinates_of_segment(element, image, coords)
             region_mask = np.zeros_like(element_bin, bool)
-<<<<<<< HEAD
-            region_mask[draw.polygon(region_polygon[:, 1],
-                                     region_polygon[:, 0],
-                                     region_mask.shape)] = True
-            # ensure the new line labels do not extrude from the region:
-            line_labels = line_labels * region_mask
-            # find contours around labels (can be non-contiguous):
-            line_polygons, _ = masks2polygons(line_labels, baselines, element_bin,
-                                              'region "%s"' % element_id,
-                                              min_area=640/zoom/zoom)
-=======
             region_mask[draw.polygon(region_polygon[:, 1], region_polygon[:, 0], region_mask.shape)] = True
             # ensure the new line labels do not extrude from the region:
             line_labels = line_labels * region_mask
@@ -1110,47 +743,23 @@
             line_polygons, _ = masks2polygons(
                 self.logger, line_labels, baselines, element_bin,
                 name=f'region "{element.id}"', min_area=640 / zoom / zoom)
->>>>>>> 231edf22
             line_no = 0
             for line_label, polygon, baseline in line_polygons:
                 # convert back to absolute (page) coordinates:
                 line_polygon = coordinates_for_segment(polygon, image, coords)
                 line_polygon = polygon_for_parent(line_polygon, element)
                 if line_polygon is None:
-<<<<<<< HEAD
-                    LOG.warning('Ignoring extant line contour for line label %d',
-                                line_label)
-                    continue
-                # annotate result:
-                line_no += 1
-                line_id = element_id + "_line%04d" % line_no
-                line = TextLineType(id=line_id,
-                                    Coords=CoordsType(points=points_from_polygon(line_polygon)))
-=======
                     self.logger.warning(f'Ignoring extant line contour for line label {line_label}')
                     continue
                 # annotate result:
                 line_no += 1
                 line_id = f"{element.id}_line%04d" % line_no
                 line = TextLineType(id=line_id, Coords=CoordsType(points=points_from_polygon(line_polygon)))
->>>>>>> 231edf22
                 if baseline:
                     line_baseline = coordinates_for_segment(baseline, image, coords)
                     line.set_Baseline(BaselineType(points=points_from_polygon(line_baseline)))
                 element.add_TextLine(line)
             if not sep_bin.any():
-<<<<<<< HEAD
-                return # no derived image
-            # annotate a text/image-separated image
-            element_array[sep_bin] = np.amax(element_array) # clip to white/bg
-            image_clipped = array2pil(element_array)
-            file_path = self.workspace.save_image_file(
-                image_clipped, file_id + '.IMG-CLIP', self.output_file_grp,
-                page_id=page_id)
-            # update PAGE (reference the image file):
-            element.add_AlternativeImage(AlternativeImageType(
-                filename=file_path, comments=coords['features'] + ',clipped'))
-=======
                 return None  # no derived image
             # annotate a text/image-separated image
             element_array[sep_bin] = np.amax(element_array)  # clip to white/bg
@@ -1158,7 +767,6 @@
             image_ref = AlternativeImageType(comments=coords['features'] + ',clipped')
             element.add_AlternativeImage(image_ref)
             return OcrdPageResultImage(image_clipped, suffix, image_ref)
->>>>>>> 231edf22
 
 def polygon_for_parent(polygon, parent):
     """Clip polygon to parent polygon range.
@@ -1256,19 +864,12 @@
         dists[j, i] = dist
     dists = minimum_spanning_tree(dists, overwrite=True)
     # add bridge polygons (where necessary)
-<<<<<<< HEAD
-=======
     max_dist = max(1.0, scale / 5)
->>>>>>> 231edf22
     for prevp, nextp in zip(*dists.nonzero()):
         prevp = polygons[prevp]
         nextp = polygons[nextp]
         nearest = nearest_points(prevp, nextp)
-<<<<<<< HEAD
-        bridgep = LineString(nearest).buffer(max(1, scale/5), resolution=1)
-=======
         bridgep = LineString(nearest).buffer(max_dist, resolution=1)
->>>>>>> 231edf22
         polygons.append(bridgep)
     jointp = unary_union(polygons)
     assert jointp.geom_type == 'Polygon', jointp.wkt
@@ -1279,12 +880,7 @@
         jointp = make_valid(jointp)
     return jointp
 
-<<<<<<< HEAD
-def join_baselines(baselines, loc=''):
-    LOG = getLogger('processor.OcropyResegment')
-=======
 def join_baselines(logger: Logger, baselines, loc=''):
->>>>>>> 231edf22
     lines = []
     for baseline in baselines:
         if (baseline.is_empty or
@@ -1301,15 +897,9 @@
                 elif geom.geom_type == 'MultiLineString':
                     lines.extend(geom)
                 else:
-<<<<<<< HEAD
-                    LOG.warning("ignoring baseline subtype %s in %s", geom.geom_type, loc)
-        else:
-            LOG.warning("ignoring baseline type %s in %s", baseline.geom_type, loc)
-=======
                     logger.warning(f"Ignoring baseline subtype {geom.geom_type} in {loc}")
         else:
             logger.warning(f"Ignoring baseline type {baseline.geom_type} in {loc}")
->>>>>>> 231edf22
     nlines = len(lines)
     if nlines == 0:
         return None
@@ -1371,11 +961,7 @@
         else:
             chains.append([prevl, nextl])
     if len(chains) > 1:
-<<<<<<< HEAD
-        LOG.warning("baseline merge impossible (no spanning tree) in %s", loc)
-=======
         logger.warning(f"Baseline merge impossible (no spanning tree) in {loc}")
->>>>>>> 231edf22
         return None
     assert len(chains) == 1, chains
     assert len(chains[0]) == nlines, chains[0]
@@ -1387,11 +973,7 @@
         coords.extend(line.normalize().coords)
     result = LineString(coords)
     if result.is_empty:
-<<<<<<< HEAD
-        LOG.warning("baseline merge is empty in %s", loc)
-=======
         logger.warning(f"Baseline merge is empty in {loc}")
->>>>>>> 231edf22
         return None
     assert result.geom_type == 'LineString', result.wkt
     result = set_precision(result, 1.0)
