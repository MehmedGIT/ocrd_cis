from __future__ import absolute_import
from logging import Logger
from typing import Optional

import cv2
import numpy as np
from PIL import Image

<<<<<<< HEAD
from ocrd.processor.ocrd_page_result import OcrdPageResult, OcrdPageResultImage

=======
>>>>>>> 0ba6839c
from ocrd_utils import getLogger
from ocrd_models.ocrd_page import AlternativeImageType, OcrdPage
from ocrd import Processor
from ocrd.processor import OcrdPageResult, OcrdPageResultImage

from . import common
from .common import array2pil, determine_zoom, pil2array, remove_noise


def binarize(logger: Logger, pil_image, method='ocropy', maxskew=2, threshold=0.5, nrm=False, zoom=1.0):
    logger.debug('binarizing %dx%d image with method=%s', pil_image.width, pil_image.height, method)
    if method == 'none':
        # useful if the images are already binary,
        # but lack image attribute `binarized`
        return pil_image, 0
    elif method == 'ocropy':
        # parameter defaults from ocropy-nlbin:
        array = pil2array(pil_image)
        bin, angle = common.binarize(array, maxskew=maxskew, threshold=threshold, nrm=nrm, zoom=zoom)
        return array2pil(bin), angle
    # equivalent to ocropy, but without deskewing:
    # elif method == 'kraken':
    #     image = kraken.binarization.nlbin(pil_image)
    #     return image, 0
    # FIXME: add 'sauvola' from OLD/ocropus-sauvola
    else:
        # Convert RGB to OpenCV
        #img = cv2.cvtColor(np.asarray(pil_image), cv2.COLOR_RGB2GRAY)
        img = np.asarray(pil_image.convert('L'))

        if method == 'global':
            # global thresholding
            _, th = cv2.threshold(img,threshold*255,255,cv2.THRESH_BINARY)
        elif method == 'otsu':
            # Otsu's thresholding
            _, th = cv2.threshold(img,0,255,cv2.THRESH_BINARY+cv2.THRESH_OTSU)
        elif method == 'gauss-otsu':
            # Otsu's thresholding after Gaussian filtering
            blur = cv2.GaussianBlur(img, (5, 5), 0)
            _, th = cv2.threshold(blur, 0, 255, cv2.THRESH_BINARY+cv2.THRESH_OTSU)
        else:
            raise Exception('unknown binarization method %s' % method)
        return Image.fromarray(th), 0

class OcropyBinarize(Processor):
    logger: Logger

    @property
    def executable(self):
        return 'ocrd-cis-ocropy-binarize'

    def setup(self):
        self.logger = getLogger('processor.OcropyBinarize')
        method = self.parameter['method']
        if self.parameter['grayscale'] and method != 'ocropy':
            self.logger.critical(f'Requested method {method} does not support grayscale normalized output')
            raise ValueError('only method=ocropy allows grayscale=true')

<<<<<<< HEAD
    def process_page_pcgts(self, *input_pcgts: Optional[OcrdPage], page_id: Optional[str] = None) -> OcrdPageResult:
=======
    def process_page_pcgts(self, *input_pcgts: Optional[OcrdPage], page_id: str = None) -> OcrdPageResult:
>>>>>>> 0ba6839c
        """Binarize (and optionally deskew/despeckle) the pages/regions/lines of the workspace.

        Iterate over the PAGE-XML element hierarchy down to the requested
        ``level-of-operation``.

        Next, for each file, crop each segment image according to the layout
        annotation (via coordinates into the higher-level image, or from the
        alternative image), and determine the threshold for binarization and
        the deskewing angle of the segment (up to ``maxskew``). Then despeckle
        by removing connected components smaller than ``noise_maxsize``.
        Finally, apply results to the image and export it as an image file.

        Add the new image file to the workspace along with the output fileGrp,
        and using a file ID with suffix ``.IMG-BIN`` along with further
        identification of the input element.

        Reference each new image in the AlternativeImage of the element.

        Return a PAGE-XML with new AlternativeImage(s) and the arguments
        for ``workspace.save_image_file``.
        """
        level = self.parameter['level-of-operation']
        assert self.workspace
        self.logger.debug(f'Level of operation: "{level}"')

        pcgts = input_pcgts[0]
        assert pcgts
        page = pcgts.get_Page()
        assert page

        page_image, page_xywh, page_image_info = self.workspace.image_from_page(page, page_id, feature_filter='binarized')
        zoom = determine_zoom(self.logger, page_id, self.parameter['dpi'], page_image_info)

<<<<<<< HEAD
        result = OcrdPageResult(pcgts)
        if level == 'page':
            try:
                result.images.append(self.process_page(page, page_image, page_xywh, zoom, page_id))
=======
        ret = OcrdPageResult(pcgts)
        if level == 'page':
            try:
                ret.images.append(self.process_page(page, page_image, page_xywh, zoom, page_id))
>>>>>>> 0ba6839c
            except ValueError as e:
                self.logger.error(e)
        else:
            if level == 'table':
                regions = page.get_TableRegion()
            else: # region
                regions = page.get_AllRegions(classes=['Text'], order='reading-order')
            if not regions:
                self.logger.warning(f"Page '{page_id}' contains no regions")
            for region in regions:
                region_image, region_xywh = self.workspace.image_from_segment(
                    region, page_image, page_xywh, feature_filter='binarized')
                if level == 'region':
                    try:
<<<<<<< HEAD
                        result.images.append(self.process_region(region, region_image, region_xywh, zoom, region.id))
=======
                        ret.images.append(self.process_region(region, region_image, region_xywh, zoom, region.id))
>>>>>>> 0ba6839c
                        continue
                    except ValueError as e:
                        self.logger.error(e)
                lines = region.get_TextLine()
                if not lines:
                    self.logger.warning(f"Page '{page_id}' region '{region.id}' contains no text lines")
                for line in lines:
                    line_image, line_xywh = self.workspace.image_from_segment(
                        line, region_image, region_xywh, feature_filter='binarized')
                    try:
<<<<<<< HEAD
                        result.images.append(self.process_line(line, line_image, line_xywh, zoom, page_id, region.id))
=======
                        ret.images.append(self.process_line(line, line_image, line_xywh, zoom, page_id, region.id))
>>>>>>> 0ba6839c
                    except ValueError as e:
                        self.logger.error(e)
        return result

    def process_page(self, page, page_image, page_xywh, zoom, page_id) -> OcrdPageResultImage:
        if not page_image.width or not page_image.height:
            raise ValueError(f"Skipping page '{page_id}' with zero size")
        self.logger.info(f"About to binarize page '{page_id}'")

        features = page_xywh['features']
        if 'angle' in page_xywh and page_xywh['angle']:
            # orientation has already been annotated (by previous deskewing),
            # so skip deskewing here:
            maxskew = 0
        else:
            maxskew = self.parameter['maxskew']
        bin_image, angle = binarize(
            self.logger,
            page_image,
            method=self.parameter['method'],
            maxskew=maxskew,
            threshold=self.parameter['threshold'],
            nrm=self.parameter['grayscale'],
            zoom=zoom)
        if angle:
            features += ',deskewed'
        page_xywh['angle'] = angle
        if self.parameter['noise_maxsize']:
            bin_image = remove_noise(bin_image, maxsize=self.parameter['noise_maxsize'])
            features += ',despeckled'
        # annotate angle in PAGE (to allow consumers of the AlternativeImage
        # to do consistent coordinate transforms, and non-consumers
        # to redo the rotation themselves):
        orientation = -page_xywh['angle']
        orientation = 180 - (180 - orientation) % 360 # map to [-179.999,180]
        page.set_orientation(orientation)
        if self.parameter['grayscale']:
<<<<<<< HEAD
            id_suffix = '.IMG-NRM'
            features += ',grayscale_normalized'
        else:
            id_suffix = '.IMG-BIN'
            features += ',binarized'
        # update PAGE (reference the image file):
        alternative_image = AlternativeImageType(comments=features)
        page.add_AlternativeImage(alternative_image)
        return OcrdPageResultImage(bin_image, id_suffix, alternative_image)
=======
            suffix = '.IMG-NRM'
            features += ',grayscale_normalized'
        else:
            suffix = '.IMG-BIN'
            features += ',binarized'
        # update PAGE (reference the image file):
        alt_image = AlternativeImageType(comments=features)
        page.add_AlternativeImage(alt_image)
        return OcrdPageResultImage(bin_image, suffix, alt_image)
>>>>>>> 0ba6839c

    def process_region(self, region, region_image, region_xywh, zoom, page_id) -> OcrdPageResultImage:
        if not region_image.width or not region_image.height:
            raise ValueError(f"Skipping region '{region.id}' with zero size")
        self.logger.info(f"About to binarize page '{page_id}' region '{region.id}'")
        features = region_xywh['features']
        if 'angle' in region_xywh and region_xywh['angle']:
            # orientation has already been annotated (by previous deskewing),
            # so skip deskewing here:
            bin_image, _ = binarize(
                self.logger,
                region_image,
                method=self.parameter['method'],
                maxskew=0,
                nrm=self.parameter['grayscale'],
                zoom=zoom)
        else:
            bin_image, angle = binarize(
                self.logger,
                region_image,
                method=self.parameter['method'],
                maxskew=self.parameter['maxskew'],
                nrm=self.parameter['grayscale'],
                zoom=zoom)
            if angle:
                features += ',deskewed'
            region_xywh['angle'] = angle
        bin_image = remove_noise(bin_image, maxsize=self.parameter['noise_maxsize'])
        if self.parameter['noise_maxsize']:
            features += ',despeckled'
        # annotate angle in PAGE (to allow consumers of the AlternativeImage
        # to do consistent coordinate transforms, and non-consumers
        # to redo the rotation themselves):
        orientation = -region_xywh['angle']
        orientation = 180 - (180 - orientation) % 360 # map to [-179.999,180]
        region.set_orientation(orientation)
<<<<<<< HEAD
        id_suffix = f'{region.id}'
        if self.parameter['grayscale']:
            id_suffix += '.IMG-NRM'
            features += ',grayscale_normalized'
        else:
            id_suffix += '.IMG-BIN'
            features += ',binarized'
        # update PAGE (reference the image file):
        alternative_image = AlternativeImageType(comments=features)
        region.add_AlternativeImage(alternative_image)
        return OcrdPageResultImage(bin_image, id_suffix, alternative_image)
=======
        suffix = region.id
        if self.parameter['grayscale']:
            suffix += '.IMG-NRM'
            features += ',grayscale_normalized'
        else:
            suffix += '.IMG-BIN'
            features += ',binarized'
        # update PAGE (reference the image file):
        alt_image = AlternativeImageType(comments=features)
        region.add_AlternativeImage(alt_image)
        return OcrdPageResultImage(bin_image, suffix, alt_image)
>>>>>>> 0ba6839c

    def process_line(self, line, line_image, line_xywh, zoom, page_id, region_id) -> OcrdPageResultImage:
        if not line_image.width or not line_image.height:
            raise ValueError(f"Skipping line '{line.id}' with zero size")
        self.logger.info(f"About to binarize page '{page_id}' region '{region_id}' line '{line.id}'")
        features = line_xywh['features']
        bin_image, angle = binarize(
            self.logger,
            line_image,
            method=self.parameter['method'],
            maxskew=self.parameter['maxskew'],
            nrm=self.parameter['grayscale'],
            zoom=zoom)
        if angle:
            features += ',deskewed'
        # annotate angle in PAGE (to allow consumers of the AlternativeImage
        # to do consistent coordinate transforms, and non-consumers
        # to redo the rotation themselves):
        #orientation = -angle
        #orientation = 180 - (180 - orientation) % 360 # map to [-179.999,180]
        #line.set_orientation(orientation) # does not exist on line level!
        self.logger.warning(f"cannot add orientation %.2f to page '{page_id}' region '{region_id}' line '{line.id}'",
                            -angle)
        bin_image = remove_noise(bin_image, maxsize=self.parameter['noise_maxsize'])
        if self.parameter['noise_maxsize']:
            features += ',despeckled'
<<<<<<< HEAD
        id_suffix = f'{region_id}_{line.id}'
        if self.parameter['grayscale']:
            id_suffix += '.IMG-NRM'
            features += ',grayscale_normalized'
        else:
            id_suffix += '.IMG-BIN'
            features += ',binarized'
        # update PAGE (reference the image file):
        alternative_image = AlternativeImageType(comments=features)
        line.add_AlternativeImage(alternative_image)
        return OcrdPageResultImage(bin_image, id_suffix, alternative_image)
=======
        suffix = f'{region_id}_{line.id}'
        if self.parameter['grayscale']:
            suffix += '.IMG-NRM'
            features += ',grayscale_normalized'
        else:
            suffix += '.IMG-BIN'
            features += ',binarized'
        # update PAGE (reference the image file):
        alt_image = AlternativeImageType(comments=features)
        line.add_AlternativeImage(alt_image)
        return OcrdPageResultImage(bin_image, suffix, alt_image)
>>>>>>> 0ba6839c
<|MERGE_RESOLUTION|>--- conflicted
+++ resolved
@@ -6,11 +6,6 @@
 import numpy as np
 from PIL import Image
 
-<<<<<<< HEAD
-from ocrd.processor.ocrd_page_result import OcrdPageResult, OcrdPageResultImage
-
-=======
->>>>>>> 0ba6839c
 from ocrd_utils import getLogger
 from ocrd_models.ocrd_page import AlternativeImageType, OcrdPage
 from ocrd import Processor
@@ -69,11 +64,7 @@
             self.logger.critical(f'Requested method {method} does not support grayscale normalized output')
             raise ValueError('only method=ocropy allows grayscale=true')
 
-<<<<<<< HEAD
     def process_page_pcgts(self, *input_pcgts: Optional[OcrdPage], page_id: Optional[str] = None) -> OcrdPageResult:
-=======
-    def process_page_pcgts(self, *input_pcgts: Optional[OcrdPage], page_id: str = None) -> OcrdPageResult:
->>>>>>> 0ba6839c
         """Binarize (and optionally deskew/despeckle) the pages/regions/lines of the workspace.
 
         Iterate over the PAGE-XML element hierarchy down to the requested
@@ -107,17 +98,9 @@
         page_image, page_xywh, page_image_info = self.workspace.image_from_page(page, page_id, feature_filter='binarized')
         zoom = determine_zoom(self.logger, page_id, self.parameter['dpi'], page_image_info)
 
-<<<<<<< HEAD
-        result = OcrdPageResult(pcgts)
         if level == 'page':
             try:
                 result.images.append(self.process_page(page, page_image, page_xywh, zoom, page_id))
-=======
-        ret = OcrdPageResult(pcgts)
-        if level == 'page':
-            try:
-                ret.images.append(self.process_page(page, page_image, page_xywh, zoom, page_id))
->>>>>>> 0ba6839c
             except ValueError as e:
                 self.logger.error(e)
         else:
@@ -132,11 +115,7 @@
                     region, page_image, page_xywh, feature_filter='binarized')
                 if level == 'region':
                     try:
-<<<<<<< HEAD
                         result.images.append(self.process_region(region, region_image, region_xywh, zoom, region.id))
-=======
-                        ret.images.append(self.process_region(region, region_image, region_xywh, zoom, region.id))
->>>>>>> 0ba6839c
                         continue
                     except ValueError as e:
                         self.logger.error(e)
@@ -147,11 +126,7 @@
                     line_image, line_xywh = self.workspace.image_from_segment(
                         line, region_image, region_xywh, feature_filter='binarized')
                     try:
-<<<<<<< HEAD
                         result.images.append(self.process_line(line, line_image, line_xywh, zoom, page_id, region.id))
-=======
-                        ret.images.append(self.process_line(line, line_image, line_xywh, zoom, page_id, region.id))
->>>>>>> 0ba6839c
                     except ValueError as e:
                         self.logger.error(e)
         return result
@@ -189,17 +164,6 @@
         orientation = 180 - (180 - orientation) % 360 # map to [-179.999,180]
         page.set_orientation(orientation)
         if self.parameter['grayscale']:
-<<<<<<< HEAD
-            id_suffix = '.IMG-NRM'
-            features += ',grayscale_normalized'
-        else:
-            id_suffix = '.IMG-BIN'
-            features += ',binarized'
-        # update PAGE (reference the image file):
-        alternative_image = AlternativeImageType(comments=features)
-        page.add_AlternativeImage(alternative_image)
-        return OcrdPageResultImage(bin_image, id_suffix, alternative_image)
-=======
             suffix = '.IMG-NRM'
             features += ',grayscale_normalized'
         else:
@@ -209,7 +173,6 @@
         alt_image = AlternativeImageType(comments=features)
         page.add_AlternativeImage(alt_image)
         return OcrdPageResultImage(bin_image, suffix, alt_image)
->>>>>>> 0ba6839c
 
     def process_region(self, region, region_image, region_xywh, zoom, page_id) -> OcrdPageResultImage:
         if not region_image.width or not region_image.height:
@@ -246,20 +209,7 @@
         orientation = -region_xywh['angle']
         orientation = 180 - (180 - orientation) % 360 # map to [-179.999,180]
         region.set_orientation(orientation)
-<<<<<<< HEAD
-        id_suffix = f'{region.id}'
-        if self.parameter['grayscale']:
-            id_suffix += '.IMG-NRM'
-            features += ',grayscale_normalized'
-        else:
-            id_suffix += '.IMG-BIN'
-            features += ',binarized'
-        # update PAGE (reference the image file):
-        alternative_image = AlternativeImageType(comments=features)
-        region.add_AlternativeImage(alternative_image)
-        return OcrdPageResultImage(bin_image, id_suffix, alternative_image)
-=======
-        suffix = region.id
+        suffix = f'{region.id}'
         if self.parameter['grayscale']:
             suffix += '.IMG-NRM'
             features += ',grayscale_normalized'
@@ -270,7 +220,6 @@
         alt_image = AlternativeImageType(comments=features)
         region.add_AlternativeImage(alt_image)
         return OcrdPageResultImage(bin_image, suffix, alt_image)
->>>>>>> 0ba6839c
 
     def process_line(self, line, line_image, line_xywh, zoom, page_id, region_id) -> OcrdPageResultImage:
         if not line_image.width or not line_image.height:
@@ -297,19 +246,6 @@
         bin_image = remove_noise(bin_image, maxsize=self.parameter['noise_maxsize'])
         if self.parameter['noise_maxsize']:
             features += ',despeckled'
-<<<<<<< HEAD
-        id_suffix = f'{region_id}_{line.id}'
-        if self.parameter['grayscale']:
-            id_suffix += '.IMG-NRM'
-            features += ',grayscale_normalized'
-        else:
-            id_suffix += '.IMG-BIN'
-            features += ',binarized'
-        # update PAGE (reference the image file):
-        alternative_image = AlternativeImageType(comments=features)
-        line.add_AlternativeImage(alternative_image)
-        return OcrdPageResultImage(bin_image, id_suffix, alternative_image)
-=======
         suffix = f'{region_id}_{line.id}'
         if self.parameter['grayscale']:
             suffix += '.IMG-NRM'
@@ -320,5 +256,4 @@
         # update PAGE (reference the image file):
         alt_image = AlternativeImageType(comments=features)
         line.add_AlternativeImage(alt_image)
-        return OcrdPageResultImage(bin_image, suffix, alt_image)
->>>>>>> 0ba6839c
+        return OcrdPageResultImage(bin_image, suffix, alt_image)