--- conflicted
+++ resolved
@@ -91,42 +91,6 @@
         page = pcgts.get_Page()
         assert page
 
-<<<<<<< HEAD
-            pcgts = page_from_file(self.workspace.download_file(input_file))
-            self.add_metadata(pcgts)
-            page_id = pcgts.pcGtsId or input_file.pageId or input_file.ID # (PageType has no id)
-            page = pcgts.get_Page()
-                
-            page_image, page_xywh, page_image_info = self.workspace.image_from_page(
-                page, page_id, feature_filter='binarized')
-            if self.parameter['dpi'] > 0:
-                zoom = 300.0/self.parameter['dpi']
-            elif page_image_info.resolution != 1:
-                dpi = page_image_info.resolution
-                if page_image_info.resolutionUnit == 'cm':
-                    dpi *= 2.54
-                self.logger.info('Page "%s" uses %f DPI', page_id, dpi)
-                zoom = 300.0/dpi
-            else:
-                zoom = 1
-            
-            if level == 'page':
-                self.process_page(page, page_image, page_xywh, zoom,
-                                  input_file.pageId, file_id)
-            else:
-                if level == 'table':
-                    regions = page.get_TableRegion()
-                else: # region
-                    regions = page.get_AllRegions(classes=['Text'], order='reading-order')
-                if not regions:
-                    self.logger.warning('Page "%s" contains no text regions', page_id)
-                for region in regions:
-                    region_image, region_xywh = self.workspace.image_from_segment(
-                        region, page_image, page_xywh, feature_filter='binarized')
-                    if level == 'region':
-                        self.process_region(region, region_image, region_xywh, zoom,
-                                            input_file.pageId, file_id + '_' + region.id)
-=======
         page_image, page_xywh, page_image_info = self.workspace.image_from_page(
             page, page_id, feature_filter='binarized')
         zoom = determine_zoom(self.logger, page_id, self.parameter['dpi'], page_image_info)
@@ -150,7 +114,6 @@
                 if level == 'region':
                     try:
                         result.images.append(self.process_region(region, region_image, region_xywh, zoom, region.id))
->>>>>>> 231edf22
                         continue
                     except ValueError as e:
                         self.logger.error(e)
@@ -171,14 +134,6 @@
             raise ValueError(f"Skipping page '{page_id}' with zero size")
         self.logger.info(f"About to binarize page '{page_id}'")
 
-<<<<<<< HEAD
-    def process_page(self, page, page_image, page_xywh, zoom, page_id, file_id):
-        if not page_image.width or not page_image.height:
-            self.logger.warning("Skipping page '%s' with zero size", page_id)
-            return
-        self.logger.info("About to binarize page '%s'", page_id)
-=======
->>>>>>> 231edf22
         features = page_xywh['features']
         if 'angle' in page_xywh and page_xywh['angle']:
             # orientation has already been annotated (by previous deskewing),
@@ -212,29 +167,15 @@
         else:
             suffix = '.IMG-BIN'
             features += ',binarized'
-<<<<<<< HEAD
-        file_path = self.workspace.save_image_file(
-            bin_image, file_id, self.output_file_grp,
-            page_id=page_id)
-=======
->>>>>>> 231edf22
         # update PAGE (reference the image file):
         alt_image = AlternativeImageType(comments=features)
         page.add_AlternativeImage(alt_image)
         return OcrdPageResultImage(bin_image, suffix, alt_image)
 
-<<<<<<< HEAD
-    def process_region(self, region, region_image, region_xywh, zoom, page_id, file_id):
-        if not region_image.width or not region_image.height:
-            self.logger.warning("Skipping region '%s' with zero size", region.id)
-            return
-        self.logger.info("About to binarize page '%s' region '%s'", page_id, region.id)
-=======
     def process_region(self, region, region_image, region_xywh, zoom, page_id) -> OcrdPageResultImage:
         if not region_image.width or not region_image.height:
             raise ValueError(f"Skipping region '{region.id}' with zero size")
         self.logger.info(f"About to binarize page '{page_id}' region '{region.id}'")
->>>>>>> 231edf22
         features = region_xywh['features']
         if 'angle' in region_xywh and region_xywh['angle']:
             # orientation has already been annotated (by previous deskewing),
@@ -273,30 +214,15 @@
         else:
             suffix += '.IMG-BIN'
             features += ',binarized'
-<<<<<<< HEAD
-        file_path = self.workspace.save_image_file(
-            bin_image, file_id, self.output_file_grp,
-            page_id=page_id)
-=======
->>>>>>> 231edf22
         # update PAGE (reference the image file):
         alt_image = AlternativeImageType(comments=features)
         region.add_AlternativeImage(alt_image)
         return OcrdPageResultImage(bin_image, suffix, alt_image)
 
-<<<<<<< HEAD
-    def process_line(self, line, line_image, line_xywh, zoom, page_id, region_id, file_id):
-        if not line_image.width or not line_image.height:
-            self.logger.warning("Skipping line '%s' with zero size", line.id)
-            return
-        self.logger.info("About to binarize page '%s' region '%s' line '%s'",
-                         page_id, region_id, line.id)
-=======
     def process_line(self, line, line_image, line_xywh, zoom, page_id, region_id) -> OcrdPageResultImage:
         if not line_image.width or not line_image.height:
             raise ValueError(f"Skipping line '{line.id}' with zero size")
         self.logger.info(f"About to binarize page '{page_id}' region '{region_id}' line '{line.id}'")
->>>>>>> 231edf22
         features = line_xywh['features']
         bin_image, angle = binarize(
             self.logger,
@@ -325,12 +251,6 @@
         else:
             suffix += '.IMG-BIN'
             features += ',binarized'
-<<<<<<< HEAD
-        file_path = self.workspace.save_image_file(
-            bin_image, file_id, self.output_file_grp,
-            page_id=page_id)
-=======
->>>>>>> 231edf22
         # update PAGE (reference the image file):
         alt_image = AlternativeImageType(comments=features)
         line.add_AlternativeImage(alt_image)
