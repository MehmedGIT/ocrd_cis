from __future__ import absolute_import

from typing import Optional
from logging import Logger

import numpy as np
from skimage import draw, segmentation
from shapely.geometry import Polygon, LineString
from shapely.prepared import prep
<<<<<<< HEAD
from shapely.ops import unary_union

from ocrd_modelfactory import page_from_file
from ocrd_models.ocrd_page import (
    to_xml, PageType, BaselineType
)
from ocrd import Processor
=======

>>>>>>> 231edf22
from ocrd_utils import (
    coordinates_of_segment,
    coordinates_for_segment,
    points_from_polygon,
    polygon_from_points,
    transform_coordinates,
<<<<<<< HEAD
    MIMETYPE_PAGE
=======
>>>>>>> 231edf22
)
from ocrd_models.ocrd_page import BaselineType, PageType, OcrdPage
from ocrd import Processor, OcrdPageResult

<<<<<<< HEAD
from .. import get_ocrd_tool
=======
>>>>>>> 231edf22
from .ocrolib import midrange, morph
from .common import (
    pil2array,
    odd,
    DSAVE,
<<<<<<< HEAD
=======
    determine_zoom,
>>>>>>> 231edf22
    # binarize,
    check_page,
    check_region,
    compute_segmentation
    #borderclean_bin
)
from .segment import (
    masks2polygons,
    polygon_for_parent,
    make_valid,
    make_intersection,
    join_baselines,
    join_polygons,
    diff_polygons
)

<<<<<<< HEAD
TOOL = 'ocrd-cis-ocropy-resegment'

=======
>>>>>>> 231edf22
class OcropyResegment(Processor):
    @property
    def executable(self):
        return 'ocrd-cis-ocropy-resegment'

<<<<<<< HEAD
    def __init__(self, *args, **kwargs):
        self.ocrd_tool = get_ocrd_tool()
        kwargs['ocrd_tool'] = self.ocrd_tool['tools'][TOOL]
        kwargs['version'] = self.ocrd_tool['version']
        super().__init__(*args, **kwargs)

    def process(self):
=======
    def process_page_pcgts(self, *input_pcgts: Optional[OcrdPage], page_id: Optional[str] = None) -> OcrdPageResult:
>>>>>>> 231edf22
        """Resegment lines of the workspace.

        Open and deserialise PAGE input file and its respective images,
        then iterate over the element hierarchy down to the line level.

        Next, get the page image according to the layout annotation (from
        the alternative image of the page, or by cropping from annotated
        Border and rotating from annotated orientation).

        \b
        If ``method`` is `lineest`, then compute a new line segmentation
        for that image (suppressing the foreground non-text regions), and
        polygonalize its contours. Now calculate overlaps between the new
        and old lines, i.e. which existing polygons (or rectangles) match
        each new line polygon: Among the existing lines covering most of each
        new line's foreground and background area, assign the one with the
        largest share of the existing line. Next, for each existing line,
        calculate the concave hull polygon of all assigned new lines, and
        if the foreground and background overlap is sufficient, and if no
        overlapping but yet unassigned lines would be lost, then annotate
        that polygon as new coordinates.
        (Thus, at the end, all new and existing lines will have been used
        at most once, but not all existing lines might have been resegmented
        – either because there were no matches at all, or the loss would have
        been too large in terms of fg/bg share.)

        Otherwise, first compute a connected component analysis of that image.
        Next, if  ``method`` is `ccomps`, then calculate a distance transform
        of the existing (overlapping) line labels and flatten them by selecting
        the labels with maximum distance, respectively. Else if ``method`` is
        `baseline`, then create a flat segmentation by applying dilation on the
        top side of the baselines. Subsequently, regardless of the ``method``,
        propagate these new line seeds to the connected components, with conflicts
        taking the majority label. Spread these foreground labels into the
        background and find contour polygons for them. For each line, calculate
        the concave hull polygon of its constituent contours. If the foreground
        and background overlap is sufficent, then annotate that polygon as new
        coordinates.

        Produce a new output file by serialising the resulting hierarchy.
        """
        # This makes best sense for bad/coarse line segmentation, like current GT
        # or as postprocessing for bbox-only steps like Tesseract.
        # Most notably, it can convert rectangles to polygons (polygonalization),
        # and enforce conflicting lines shared between neighbouring regions.
        # It depends on a decent line segmentation from ocropy though. So it
        # _should_ ideally be run after deskewing (on the page level),
        # _must_ be run after binarization (on page level). Also, the method's
        # accuracy crucially depends on a good estimate of the images'
        # pixel density (at least if source input is not 300 DPI).
        level = self.parameter['level-of-operation']
<<<<<<< HEAD
        assert_file_grp_cardinality(self.input_file_grp, 1)
        assert_file_grp_cardinality(self.output_file_grp, 1)

        for n, input_file in enumerate(self.input_files):
            LOG.info("INPUT FILE %i / %s", n, input_file.pageId or input_file.ID)
            file_id = make_file_id(input_file, self.output_file_grp)

            pcgts = page_from_file(self.workspace.download_file(input_file))
            self.add_metadata(pcgts)
            page_id = pcgts.pcGtsId or input_file.pageId or input_file.ID
            page = pcgts.get_Page()

            page_image, page_coords, page_image_info = self.workspace.image_from_page(
                page, page_id, feature_selector='binarized')
            if self.parameter['dpi'] > 0:
                zoom = 300.0/self.parameter['dpi']
            elif page_image_info.resolution != 1:
                dpi = page_image_info.resolution
                if page_image_info.resolutionUnit == 'cm':
                    dpi *= 2.54
                LOG.info('Page "%s" uses %f DPI', page_id, dpi)
                zoom = 300.0/dpi
            else:
                zoom = 1

            ignore = (page.get_ImageRegion() +
                      page.get_LineDrawingRegion() +
                      page.get_GraphicRegion() +
                      page.get_ChartRegion() +
                      page.get_MapRegion() +
                      page.get_MathsRegion() +
                      page.get_ChemRegion() +
                      page.get_MusicRegion() +
                      page.get_AdvertRegion() +
                      page.get_NoiseRegion() +
                      page.get_SeparatorRegion() +
                      page.get_UnknownRegion() +
                      page.get_CustomRegion())
            regions = page.get_AllRegions(classes=['Text'])
            if not regions:
                LOG.warning('Page "%s" contains no text regions', page_id)
            elif level == 'page':
                lines = [line for region in regions
                         for line in region.get_TextLine()]
                if lines:
                    self._process_segment(page, page_image, page_coords, page_id, zoom, lines, ignore)
                else:
                    LOG.warning('Page "%s" contains no text regions with lines', page_id)
            else:
                for region in regions:
                    lines = region.get_TextLine()
                    if lines:
                        region_image, region_coords = self.workspace.image_from_segment(
                            region, page_image, page_coords, feature_selector='binarized')
                        self._process_segment(region, region_image, region_coords, page_id, zoom, lines, ignore)
                    else:
                        LOG.warning('Page "%s" region "%s" contains no text lines', page_id, region.id)

            # update METS (add the PAGE file):
            file_path = os.path.join(self.output_file_grp, file_id + '.xml')
            pcgts.set_pcGtsId(file_id)
            out = self.workspace.add_file(
                ID=file_id,
                file_grp=self.output_file_grp,
                pageId=input_file.pageId,
                local_filename=file_path,
                mimetype=MIMETYPE_PAGE,
                content=to_xml(pcgts))
            LOG.info('created file ID: %s, file_grp: %s, path: %s',
                     file_id, self.output_file_grp, out.local_filename)

    def _process_segment(self, parent, parent_image, parent_coords, page_id, zoom, lines, ignore):
        LOG = getLogger('processor.OcropyResegment')
        threshold = self.parameter['min_fraction']
        method = self.parameter['method']
        maxdist = self.parameter['spread']/zoom*300/72 # in pt
        # prepare line segmentation
        parent_array = pil2array(parent_image)
        #parent_array, _ = common.binarize(parent_array, maxskew=0) # just in case still raw
        parent_bin = np.array(parent_array <= midrange(parent_array), bool)
        ignore_bin = np.ones_like(parent_bin, bool)
        if isinstance(parent, PageType):
            tag = 'page'
            fullpage = True
            report = check_page(parent_bin, zoom)
        else:
            tag = 'region'
            fullpage = False
            report = check_region(parent_bin, zoom)
        if report:
            LOG.warning('Invalid %s "%s": %s', tag,
                        page_id if fullpage else parent.id, report)
            return
        # get existing line labels:
        line_labels = np.zeros_like(parent_bin, bool)
        line_labels = np.tile(line_labels[np.newaxis], (len(lines), 1, 1))
        line_polygons = []
        for i, line in enumerate(lines):
            if self.parameter['baseline_only'] and line.Baseline:
                line_base = baseline_of_segment(line, parent_coords)
                line_poly = polygon_from_baseline(line_base, 30/zoom)
            else:
                line_poly = coordinates_of_segment(line, parent_image, parent_coords)
                line_poly = make_valid(Polygon(line_poly))
            line_polygons.append(line_poly)
        line_polygons = list(map(prep, line_polygons))
        for i, line_polygon in enumerate(line_polygons):
            polygon = np.array(line_polygon.context.exterior.coords, int)[:-1]
            # draw.polygon: If any line_polygon lies outside of parent
            # (causing negative/above-max indices), either fully or partially,
            # then this will silently ignore them. The caller does not need
            # to concern herself with this.
            line_y, line_x = draw.polygon(polygon[:, 1],
                                          polygon[:, 0],
                                          parent_bin.shape)
            line_labels[i, line_y, line_x] = True
        # only text region(s) may contain new text lines
        for i, region in enumerate(set(line.parent_object_ for line in lines)):
            LOG.debug('unmasking area of text region "%s" for "%s"',
                      region.id, page_id if fullpage else parent.id)
            region_polygon = coordinates_of_segment(region, parent_image, parent_coords)
            region_polygon = make_valid(Polygon(region_polygon))
            region_polygon = np.array(region_polygon.exterior.coords, int)[:-1]
            ignore_bin[draw.polygon(region_polygon[:, 1],
                                    region_polygon[:, 0],
                                    parent_bin.shape)] = False
        # mask/ignore overlapping neighbours
        for i, segment in enumerate(ignore):
            LOG.debug('masking area of %s "%s" for "%s"', type(segment).__name__[:-4],
                      segment.id, page_id if fullpage else parent.id)
            segment_polygon = coordinates_of_segment(segment, parent_image, parent_coords)
            ignore_bin[draw.polygon(segment_polygon[:, 1],
                                    segment_polygon[:, 0],
                                    parent_bin.shape)] = True
        if method != 'lineest':
            LOG.debug('calculating connected component and distance transforms for "%s"', parent.id)
            bin = parent_bin & ~ ignore_bin
            components, _ = morph.label(bin)
            # estimate glyph scale (roughly)
            _, counts = np.unique(components, return_counts=True)
            if counts.shape[0] > 1:
                counts = np.sqrt(3 * counts)
                scale = int(np.median(counts[(5/zoom < counts) & (counts < 100/zoom)]))
                components *= (counts > 15/zoom)[components]
                LOG.debug("estimated scale: %d", scale)
            else:
                scale = 43
            if method == 'ccomps':
                labels = np.insert(line_labels, 0, ignore_bin, axis=0)
                distances = np.zeros_like(labels, np.uint8)
                for i, label in enumerate(labels):
                    distances[i] = morph.dist_labels(label.astype(np.uint8))
                    # normalize the distances of all lines so larger ones do not displace smaller ones
                    if distances[i].any():
                        distances[i] = distances[i] / distances[i].max() * 255
                # use depth to flatten overlapping lines as seed labels
                new_labels = np.argmax(distances, axis=0)
            else:
                # 'baseline'
                new_labels = np.zeros_like(parent_bin, np.uint8)
                for i, line in enumerate(lines):
                    if line.Baseline is None:
                        LOG.warning("Skipping '%s' without baseline", line.id)
                        new_labels[line_labels[i]] = i + 1
                        continue
                    line_baseline = baseline_of_segment(line, parent_coords)
                    line_polygon = polygon_from_baseline(line_baseline, maxdist or scale/2)
                    line_polygon = np.array(line_polygon.exterior.coords, int)[:-1]
                    line_y, line_x = draw.polygon(line_polygon[:, 1],
                                                  line_polygon[:, 0],
                                                  parent_bin.shape)
                    new_labels[line_y, line_x] = i + 1
            spread_dist(lines, line_labels, new_labels, parent_bin, components, parent_coords,
                        maxdist=maxdist or scale/2, loc=parent.id, threshold=threshold)
            return
        try:
            new_line_labels, new_baselines, _, _, _, scale = compute_segmentation(
                parent_bin, seps=ignore_bin, zoom=zoom, spread_dist=maxdist or scale/2,
                fullpage=fullpage, maxseps=0, maxcolseps=len(ignore), maximages=0)
        except Exception as err:
            LOG.error('Cannot line-segment %s "%s": %s',
                      tag, page_id if fullpage else parent.id, err)
            return
        LOG.info("Found %d new line labels for %d existing lines on %s '%s'",
                 new_line_labels.max(), len(lines), tag, parent.id)
        # polygonalize and prepare comparison
        new_line_polygons, new_line_labels = masks2polygons(
            new_line_labels, new_baselines, parent_bin, '%s "%s"' % (tag, parent.id),
            min_area=640/zoom/zoom)
        DSAVE('line_labels', [np.argmax(np.insert(line_labels, 0, 0, axis=0), axis=0), parent_bin])
        DSAVE('new_line_labels', [new_line_labels, parent_bin])
        new_line_polygons, new_baselines = list(zip(*[(Polygon(poly), LineString(base))
                                                      for _, poly, base in new_line_polygons])) or ([], [])
        # polygons for intersecting pairs
        intersections = dict()
        # ratio of overlap between intersection and new line
        fits_bg = np.zeros((len(new_line_polygons), len(line_polygons)), float)
        fits_fg = np.zeros((len(new_line_polygons), len(line_polygons)), float)
        # ratio of overlap between intersection and existing line
        covers_bg = np.zeros((len(new_line_polygons), len(line_polygons)), float)
        covers_fg = np.zeros((len(new_line_polygons), len(line_polygons)), float)
        # compare segmentations, calculating ratios of overlapping fore/background area
        for i, new_line_poly in enumerate(new_line_polygons):
            for j, line_poly in enumerate(line_polygons):
                # too strict: .contains
                if not line_poly.intersects(new_line_poly):
                    continue
                inter = make_intersection(line_poly.context, new_line_poly)
                if not inter:
                    continue
                new_line_mask = (new_line_labels == i+1) & parent_bin
                line_mask = line_labels[j] & parent_bin
                inter_mask = new_line_mask & line_mask
                if (not np.count_nonzero(inter_mask) or
                    not np.count_nonzero(new_line_mask) or
                    not np.count_nonzero(line_mask)):
                    continue
                intersections[(i, j)] = inter
                fits_bg[i, j] = inter.area / new_line_poly.area
                covers_bg[i, j] = inter.area / line_poly.context.area
                fits_fg[i, j] = np.count_nonzero(inter_mask) / np.count_nonzero(new_line_mask)
                covers_fg[i, j] = np.count_nonzero(inter_mask) / np.count_nonzero(line_mask)
                # LOG.debug("new %d old %d (%s): %.1f%% / %.1f%% bg, %.1f%% / %.1f%% fg",
                #           i, j, lines[j].id,
                #           fits_bg[i,j]*100, covers_bg[i,j]*100,
                #           fits_fg[i,j]*100, covers_fg[i,j]*100)
        # assign existing lines to new lines (1:n), if possible
        # start from best matches (forced alignment)
        dim1 = len(new_line_polygons)
        dim2 = len(line_polygons)
        idx1 = np.arange(dim1)
        idx2 = np.arange(dim2)
        keep1 = np.ones(dim1, bool)
        keep2 = np.ones(dim2, bool)
        assignments = -1 * np.ones(dim1, int)
        for _ in range(dim1):
            fit_bg_view = fits_bg[np.ix_(keep1, keep2)]
            if not fit_bg_view.size:
                break
            cov_bg_view = covers_bg[np.ix_(keep1, keep2)]
            fit_fg_view = fits_fg[np.ix_(keep1, keep2)]
            cov_fg_view = covers_fg[np.ix_(keep1, keep2)]
            priority = cov_fg_view * cov_bg_view
            ind1, ind2 = np.unravel_index(np.argmax(priority, axis=None), priority.shape)
            fit_fg = fit_fg_view[ind1, ind2]
            fit_bg = fit_bg_view[ind1, ind2]
            cov_fg = cov_fg_view[ind1, ind2]
            cov_bg = cov_bg_view[ind1, ind2]
            # return to full view and assign next
            ind1 = idx1[keep1][ind1]
            ind2 = idx2[keep2][ind2]
            #new_poly = new_line_polygons[ind1]
            #poly = line_polygons[ind2]
            # assignment must be new
            assert assignments[ind1] < 0
            assert keep1[ind1]
            assert keep2[ind2]
            # minimum threshold
            if not (fit_bg > 0.6 and fit_fg > 0.7):
                # skip next time
                # LOG.debug("match for %s too large: %d%%fg / %d%%bg", lines[ind2].id, fit_fg*100, fit_bg*100)
                covers_bg[ind1, ind2] = 0
                covers_fg[ind1, ind2] = 0
                continue
            assignments[ind1] = ind2
            keep1[ind1] = False
            #keep2[ind2] = False
        # validate assignments retain enough area and do not loose unassigned matches
        for j, line in enumerate(lines):
            new_lines = np.nonzero(assignments == j)[0]
            if not np.prod(new_lines.shape):
                LOG.debug("no lines for '%s' match or fit", line.id)
                continue
            covers = np.sum(covers_bg[new_lines,j])
            if covers < threshold / 3:
                LOG.debug("new lines for '%s' only cover %.1f%% bg",
                          line.id, covers * 100)
                continue
            covers = np.sum(covers_fg[new_lines,j])
            if covers < threshold:
                LOG.debug("new lines for '%s' only cover %.1f%% fg",
                          line.id, covers * 100)
                continue
            looses = (assignments < 0) & (covers_bg[:,j] > 0.1)
            if looses.any():
                covers = np.sum(covers_bg[np.nonzero(looses)[0],j])
                LOG.debug("new lines for '%s' would loose %d non-matching segments totalling %.1f%% bg",
                          line.id, np.count_nonzero(looses), covers * 100)
                continue
            line_count = np.count_nonzero(line_labels[j] & parent_bin)
            new_count = covers * line_count
            LOG.debug('Black pixels before/after resegment of line "%s": %d/%d',
                      line.id, line_count, new_count)
            # combine all assigned new lines to single outline polygon
            if len(new_lines) > 1:
                LOG.debug("joining %d new line polygons for '%s'", len(new_lines), line.id)
            new_polygon = join_polygons([new_line_polygons[i] #intersections[(i, j)]
                                         for i in new_lines], loc=line.id, scale=scale)
            new_baseline = join_baselines([new_polygon.intersection(new_baselines[i])
                                           for i in new_lines], loc=line.id)
            # convert back to absolute (page) coordinates:
            line_polygon = coordinates_for_segment(new_polygon.exterior.coords[:-1],
                                                   parent_image, parent_coords)
            line_polygon = polygon_for_parent(line_polygon, line.parent_object_)
            if line_polygon is None:
                LOG.warning("Ignoring extant new polygon for line '%s'", line.id)
                return
            # annotate result:
            line.get_Coords().set_points(points_from_polygon(line_polygon))
            if new_baseline is not None:
                new_baseline = coordinates_for_segment(new_baseline.coords,
                                                       parent_image, parent_coords)
                line.set_Baseline(BaselineType(points=points_from_polygon(new_baseline)))
            line_polygons[j] = prep(new_polygon)
            # now also ensure the assigned lines do not overlap other existing lines
            for i in new_lines:
                for otherj in np.nonzero(fits_fg[i] > 0.1)[0]:
                    if j == otherj:
                        continue
                    otherline = lines[otherj]
                    LOG.debug("subtracting new '%s' from overlapping '%s'", line.id, otherline.id)
                    other_polygon = diff_polygons(line_polygons[otherj].context, new_polygon)
                    if other_polygon.is_empty:
                        continue
                    # convert back to absolute (page) coordinates:
                    other_polygon = coordinates_for_segment(other_polygon.exterior.coords[:-1],
                                                            parent_image, parent_coords)
                    other_polygon = polygon_for_parent(other_polygon, otherline.parent_object_)
                    if other_polygon is None:
                        LOG.warning("Ignoring extant new polygon for line '%s'", otherline.id)
                        continue
                    otherline.get_Coords().set_points(points_from_polygon(other_polygon))

def spread_dist(lines, old_labels, new_labels, binarized, components, coords,
                maxdist=43, loc='', threshold=0.9):
    """redefine line coordinates by contourizing spread of connected components propagated from new labels"""
    LOG = getLogger('processor.OcropyResegment')
    DSAVE('seeds', [new_labels, (components>0)])
    # allocate to connected components consistently
    # (ignoring smallest components like punctuation)
    # but when there are conflicts, meet in the middle via watershed
    new_labels2 = morph.propagate_labels(components > 0, new_labels, conflict=0)
    new_labels2 = segmentation.watershed(new_labels2, markers=new_labels, mask=(components > 0))
    DSAVE('propagated', new_labels2)
    # dilate/grow labels from connected components against each other and bg
    new_labels = morph.spread_labels(new_labels2, maxdist=maxdist)
    DSAVE('spread', new_labels)
    # now propagate again to catch smallest components like punctuation
    new_labels2 = morph.propagate_labels(binarized, new_labels, conflict=0)
    new_labels2 = segmentation.watershed(new_labels2, markers=new_labels, mask=binarized)
    DSAVE('propagated-again', [new_labels2, binarized & (new_labels2==0)])
    new_labels = morph.spread_labels(new_labels2, maxdist=maxdist/4)
    DSAVE('spread-again', [new_labels, binarized])
    # find polygon hull and modify line coords
    for i, line in enumerate(lines):
        new_label = new_labels == i + 1
        old_label = old_labels[i]
        if np.equal(new_label, old_label).all():
            continue
        count = np.count_nonzero(old_label)
        if not count:
            LOG.warning("skipping zero-area line '%s'", line.id)
            continue
        covers = np.count_nonzero(new_label) / count
        if covers < threshold / 3:
            LOG.debug("new line for '%s' only covers %.1f%% bg",
                      line.id, covers * 100)
            continue
        count = np.count_nonzero(old_label * binarized)
        if not count:
            LOG.warning("skipping binary-empty line '%s'", line.id)
            continue
        covers = np.count_nonzero(new_label * binarized) / count
        if covers < threshold:
            LOG.debug("new line for '%s' only covers %.1f%% fg",
                      line.id, covers * 100)
            continue
        LOG.debug('Black pixels before/after resegment of line "%s": %d/%d',
                  line.id, count, covers * count)
        contours = [contour[:,::-1] # get x,y order again
                    for contour, area in morph.find_contours(new_label)]
        #LOG.debug("joining %d subsegments for %s", len(contours), line.id)
        if len(contours) == 0:
            LOG.warning("no contours for %s - keeping", line.id)
            continue
        else:
            # get alpha shape
            poly = join_polygons([make_valid(Polygon(contour))
                                  for contour in contours
                                  if len(contour) >= 4],
                                 loc=line.id, scale=maxdist)
        poly = poly.exterior.coords[:-1]
        polygon = coordinates_for_segment(poly, None, coords)
        polygon = polygon_for_parent(polygon, line.parent_object_)
        if polygon is None:
            LOG.warning("Ignoring extant line for %s", line.id)
            continue
        line.get_Coords().set_points(points_from_polygon(polygon))

# zzz should go into core ocrd_utils
def baseline_of_segment(segment, coords):
    line = np.array(polygon_from_points(segment.get_Baseline().points))
    line = transform_coordinates(line, coords['transform'])
    return np.round(line).astype(np.int32)

# zzz should go into core ocrd_utils
def polygon_from_baseline(baseline, scale):
    ltr = baseline[0,0] < baseline[-1,0]
    # left-hand side if left-to-right, and vice versa
    polygon = make_valid(join_polygons([LineString(baseline).buffer(scale * (-1) ** ltr,
                                                                    single_sided=True)],
                                       scale=scale))
=======
        pcgts = input_pcgts[0]
        page = pcgts.get_Page()

        page_image, page_coords, page_image_info = self.workspace.image_from_page(
            page, page_id, feature_selector='binarized')
        zoom = determine_zoom(self.logger, page_id, self.parameter['dpi'], page_image_info)

        ignore = (page.get_ImageRegion() +
                  page.get_LineDrawingRegion() +
                  page.get_GraphicRegion() +
                  page.get_ChartRegion() +
                  page.get_MapRegion() +
                  page.get_MathsRegion() +
                  page.get_ChemRegion() +
                  page.get_MusicRegion() +
                  page.get_AdvertRegion() +
                  page.get_NoiseRegion() +
                  page.get_SeparatorRegion() +
                  page.get_UnknownRegion() +
                  page.get_CustomRegion())
        regions = page.get_AllRegions(classes=['Text'])
        if not regions:
            self.logger.warning(f'Page "{page_id}" contains no text regions')
        elif level == 'page':
            lines = [line for region in regions
                     for line in region.get_TextLine()]
            if lines:
                self._process_segment(page, page_image, page_coords, page_id, zoom, lines, ignore)
            else:
                self.logger.warning(f'Page "{page_id}" contains no text regions with lines', )
        else:
            for region in regions:
                lines = region.get_TextLine()
                if lines:
                    region_image, region_coords = self.workspace.image_from_segment(
                        region, page_image, page_coords, feature_selector='binarized')
                    self._process_segment(region, region_image, region_coords, page_id, zoom, lines, ignore)
                else:
                    self.logger.warning(f'Page "{page_id}" region "{region.id}" contains no text lines')
        return OcrdPageResult(pcgts)

    def _process_segment(self, parent, parent_image, parent_coords, page_id, zoom, lines, ignore):
        threshold = self.parameter['min_fraction']
        method = self.parameter['method']
        maxdist = self.parameter['spread'] / zoom * 300 / 72  # in pt
        # prepare line segmentation
        parent_array = pil2array(parent_image)
        #parent_array, _ = common.binarize(parent_array, maxskew=0) # just in case still raw
        parent_bin = np.array(parent_array <= midrange(parent_array), bool)
        ignore_bin = np.ones_like(parent_bin, bool)
        if isinstance(parent, PageType):
            tag = 'page'
            fullpage = True
            report = check_page(parent_bin, zoom)
        else:
            tag = 'region'
            fullpage = False
            report = check_region(parent_bin, zoom)
        if report:
            self.logger.warning(f'Invalid {tag} "{page_id if fullpage else parent.id}": {report}')
            return
        # get existing line labels:
        line_labels = np.zeros_like(parent_bin, bool)
        line_labels = np.tile(line_labels[np.newaxis], (len(lines), 1, 1))
        line_polygons = []
        for i, line in enumerate(lines):
            if self.parameter['baseline_only'] and line.Baseline:
                line_base = baseline_of_segment(line, parent_coords)
                line_poly = polygon_from_baseline(line_base, 30 / zoom)
            else:
                line_poly = coordinates_of_segment(line, parent_image, parent_coords)
                line_poly = make_valid(Polygon(line_poly))
            line_polygons.append(line_poly)
        line_polygons = list(map(prep, line_polygons))
        for i, line_polygon in enumerate(line_polygons):
            polygon = np.array(line_polygon.context.exterior.coords, int)[:-1]
            # draw.polygon: If any line_polygon lies outside of parent
            # (causing negative/above-max indices), either fully or partially,
            # then this will silently ignore them. The caller does not need
            # to concern herself with this.
            line_y, line_x = draw.polygon(polygon[:, 1], polygon[:, 0], parent_bin.shape)
            line_labels[i, line_y, line_x] = True
        # only text region(s) may contain new text lines
        for i, region in enumerate(set(line.parent_object_ for line in lines)):
            self.logger.debug(f'Unmasking area of text region "{region.id}" for "{page_id if fullpage else parent.id}"')
            region_polygon = coordinates_of_segment(region, parent_image, parent_coords)
            region_polygon = make_valid(Polygon(region_polygon))
            region_polygon = np.array(region_polygon.exterior.coords, int)[:-1]
            ignore_bin[draw.polygon(region_polygon[:, 1], region_polygon[:, 0], parent_bin.shape)] = False
        # mask/ignore overlapping neighbours
        for i, segment in enumerate(ignore):
            self.logger.debug(f'Masking area of {type(segment).__name__[:-4]} "{segment.id}" for '
                              f'"{page_id if fullpage else parent.id}"')
            segment_polygon = coordinates_of_segment(segment, parent_image, parent_coords)
            ignore_bin[draw.polygon(segment_polygon[:, 1], segment_polygon[:, 0], parent_bin.shape)] = True
        if method != 'lineest':
            self.logger.debug(f'Calculating connected component and distance transforms for "{parent.id}"')
            bin = parent_bin & ~ ignore_bin
            components, _ = morph.label(bin)
            # estimate glyph scale (roughly)
            _, counts = np.unique(components, return_counts=True)
            if counts.shape[0] > 1:
                counts = np.sqrt(3 * counts)
                scale = int(np.median(counts[(5 / zoom < counts) & (counts < 100 / zoom)]))
                components *= (counts > 15 / zoom)[components]
                self.logger.debug(f"Estimated scale: {scale}")
            else:
                scale = 43
            if method == 'ccomps':
                labels = np.insert(line_labels, 0, ignore_bin, axis=0)
                distances = np.zeros_like(labels, np.uint8)
                for i, label in enumerate(labels):
                    distances[i] = morph.dist_labels(label.astype(np.uint8))
                    # normalize the distances of all lines so larger ones do not displace smaller ones
                    if distances[i].any():
                        distances[i] = distances[i] / distances[i].max() * 255
                # use depth to flatten overlapping lines as seed labels
                new_labels = np.argmax(distances, axis=0)
            else:
                # 'baseline'
                new_labels = np.zeros_like(parent_bin, np.uint8)
                for i, line in enumerate(lines):
                    if line.Baseline is None:
                        self.logger.warning(f"Skipping '{line.id}' without baseline")
                        new_labels[line_labels[i]] = i + 1
                        continue
                    line_baseline = baseline_of_segment(line, parent_coords)
                    line_polygon = polygon_from_baseline(line_baseline, maxdist or scale/2)
                    line_polygon = np.array(line_polygon.exterior.coords, int)[:-1]
                    line_y, line_x = draw.polygon(line_polygon[:, 1],
                                                  line_polygon[:, 0],
                                                  parent_bin.shape)
                    new_labels[line_y, line_x] = i + 1
            spread_dist(self.logger, lines, line_labels, new_labels, parent_bin, components, parent_coords,
                        maxdist=maxdist or scale / 2, loc=parent.id, threshold=threshold)
            return
        try:
            # TODO: 'scale' passed as a param may not be always defined (mehmedGIT)
            new_line_labels, new_baselines, _, _, _, scale = compute_segmentation(
                parent_bin, seps=ignore_bin, zoom=zoom, spread_dist=maxdist or scale / 2,
                fullpage=fullpage, maxseps=0, maxcolseps=len(ignore), maximages=0)
        except Exception as err:
            self.logger.error(f'Cannot line-segment {tag} "{page_id if fullpage else parent.id}": {err}')
            return
        self.logger.info(
            f"Found {new_line_labels.max()} new line labels for {len(lines)} existing lines on {tag} '{parent.id}'")
        # polygonalize and prepare comparison
        new_line_polygons, new_line_labels = masks2polygons(
            self.logger, new_line_labels, new_baselines, parent_bin, name=f'{tag} "{parent.id}"',
            min_area=640 / zoom / zoom)
        DSAVE('line_labels', [np.argmax(np.insert(line_labels, 0, 0, axis=0), axis=0), parent_bin])
        DSAVE('new_line_labels', [new_line_labels, parent_bin])
        new_line_polygons, new_baselines = list(zip(
            *[(Polygon(poly), LineString(base)) for _, poly, base in new_line_polygons])) or ([], [])
        # polygons for intersecting pairs
        intersections = dict()
        # ratio of overlap between intersection and new line
        fits_bg = np.zeros((len(new_line_polygons), len(line_polygons)), float)
        fits_fg = np.zeros((len(new_line_polygons), len(line_polygons)), float)
        # ratio of overlap between intersection and existing line
        covers_bg = np.zeros((len(new_line_polygons), len(line_polygons)), float)
        covers_fg = np.zeros((len(new_line_polygons), len(line_polygons)), float)
        # compare segmentations, calculating ratios of overlapping fore/background area
        for i, new_line_poly in enumerate(new_line_polygons):
            for j, line_poly in enumerate(line_polygons):
                # too strict: .contains
                if not line_poly.intersects(new_line_poly):
                    continue
                inter = make_intersection(line_poly.context, new_line_poly)
                if not inter:
                    continue
                new_line_mask = (new_line_labels == i + 1) & parent_bin
                line_mask = line_labels[j] & parent_bin
                inter_mask = new_line_mask & line_mask
                if (not np.count_nonzero(inter_mask) or
                        not np.count_nonzero(new_line_mask) or
                        not np.count_nonzero(line_mask)):
                    continue
                intersections[(i, j)] = inter
                fits_bg[i, j] = inter.area / new_line_poly.area
                covers_bg[i, j] = inter.area / line_poly.context.area
                fits_fg[i, j] = np.count_nonzero(inter_mask) / np.count_nonzero(new_line_mask)
                covers_fg[i, j] = np.count_nonzero(inter_mask) / np.count_nonzero(line_mask)
                # LOG.debug("new %d old %d (%s): %.1f%% / %.1f%% bg, %.1f%% / %.1f%% fg",
                #           i, j, lines[j].id,
                #           fits_bg[i,j]*100, covers_bg[i,j]*100,
                #           fits_fg[i,j]*100, covers_fg[i,j]*100)
        # assign existing lines to new lines (1:n), if possible
        # start from best matches (forced alignment)
        dim1 = len(new_line_polygons)
        dim2 = len(line_polygons)
        idx1 = np.arange(dim1)
        idx2 = np.arange(dim2)
        keep1 = np.ones(dim1, bool)
        keep2 = np.ones(dim2, bool)
        assignments = -1 * np.ones(dim1, int)
        for _ in range(dim1):
            fit_bg_view = fits_bg[np.ix_(keep1, keep2)]
            if not fit_bg_view.size:
                break
            cov_bg_view = covers_bg[np.ix_(keep1, keep2)]
            fit_fg_view = fits_fg[np.ix_(keep1, keep2)]
            cov_fg_view = covers_fg[np.ix_(keep1, keep2)]
            priority = cov_fg_view * cov_bg_view
            ind1, ind2 = np.unravel_index(np.argmax(priority, axis=None), priority.shape)
            fit_fg = fit_fg_view[ind1, ind2]
            fit_bg = fit_bg_view[ind1, ind2]
            cov_fg = cov_fg_view[ind1, ind2]
            cov_bg = cov_bg_view[ind1, ind2]
            # return to full view and assign next
            ind1 = idx1[keep1][ind1]
            ind2 = idx2[keep2][ind2]
            #new_poly = new_line_polygons[ind1]
            #poly = line_polygons[ind2]
            # assignment must be new
            assert assignments[ind1] < 0
            assert keep1[ind1]
            assert keep2[ind2]
            # minimum threshold
            if not (fit_bg > 0.6 and fit_fg > 0.7):
                # skip next time
                # LOG.debug("match for %s too large: %d%%fg / %d%%bg", lines[ind2].id, fit_fg*100, fit_bg*100)
                covers_bg[ind1, ind2] = 0
                covers_fg[ind1, ind2] = 0
                continue
            assignments[ind1] = ind2
            keep1[ind1] = False
            #keep2[ind2] = False
        # validate assignments retain enough area and do not loose unassigned matches
        for j, line in enumerate(lines):
            new_lines = np.nonzero(assignments == j)[0]
            if not np.prod(new_lines.shape):
                self.logger.debug(f"no lines for '{line.id}' match or fit", )
                continue
            covers = np.sum(covers_bg[new_lines, j])
            if covers < threshold / 3:
                self.logger.debug(f"new lines for '{line.id}' only cover %.1f%% bg", covers * 100)
                continue
            covers = np.sum(covers_fg[new_lines, j])
            if covers < threshold:
                self.logger.debug(f"new lines for '{line.id}' only cover %.1f%% fg", covers * 100)
                continue
            looses = (assignments < 0) & (covers_bg[:, j] > 0.1)
            if looses.any():
                covers = np.sum(covers_bg[np.nonzero(looses)[0], j])
                self.logger.debug(
                    f"new lines for '{line.id}' would loose {np.count_nonzero(looses)} non-matching segments "
                    f"totalling %.1f%% bg", covers * 100)
                continue
            line_count = np.count_nonzero(line_labels[j] & parent_bin)
            new_count = covers * line_count
            self.logger.debug(f'Black pixels before/after resegment of line "{line.id}": {line_count}/{new_count}')
            # combine all assigned new lines to single outline polygon
            if len(new_lines) > 1:
                self.logger.debug(f"joining {len(new_lines)} new line polygons for '{line.id}'")
            # intersections[(i, j)]
            new_polygon = join_polygons([new_line_polygons[i] for i in new_lines], loc=line.id, scale=scale)
            new_baseline = join_baselines(
                self.logger, [new_polygon.intersection(new_baselines[i]) for i in new_lines], loc=line.id)
            # convert back to absolute (page) coordinates:
            line_polygon = coordinates_for_segment(new_polygon.exterior.coords[:-1], parent_image, parent_coords)
            line_polygon = polygon_for_parent(line_polygon, line.parent_object_)
            if line_polygon is None:
                self.logger.warning(f"Ignoring extant new polygon for line '{line.id}'")
                return
            # annotate result:
            line.get_Coords().set_points(points_from_polygon(line_polygon))
            if new_baseline is not None:
                new_baseline = coordinates_for_segment(new_baseline.coords, parent_image, parent_coords)
                line.set_Baseline(BaselineType(points=points_from_polygon(new_baseline)))
            line_polygons[j] = prep(new_polygon)
            # now also ensure the assigned lines do not overlap other existing lines
            for i in new_lines:
                for otherj in np.nonzero(fits_fg[i] > 0.1)[0]:
                    if j == otherj:
                        continue
                    otherline = lines[otherj]
                    self.logger.debug(f"subtracting new '{line.id}' from overlapping '{otherline.id}'")
                    other_polygon = diff_polygons(line_polygons[otherj].context, new_polygon)
                    if other_polygon.is_empty:
                        continue
                    # convert back to absolute (page) coordinates:
                    other_polygon = coordinates_for_segment(
                        other_polygon.exterior.coords[:-1], parent_image, parent_coords)
                    other_polygon = polygon_for_parent(other_polygon, otherline.parent_object_)
                    if other_polygon is None:
                        self.logger.warning(f"Ignoring extant new polygon for line '{otherline.id}'")
                        continue
                    otherline.get_Coords().set_points(points_from_polygon(other_polygon))


def spread_dist(
        logger: Logger, lines, old_labels, new_labels, binarized, components, coords, maxdist=43, loc='',
        threshold=0.9):
    """redefine line coordinates by contourizing spread of connected components propagated from new labels"""
    DSAVE('seeds', [new_labels, (components>0)])
    # allocate to connected components consistently
    # (ignoring the smallest components like punctuation)
    # but when there are conflicts, meet in the middle via watershed
    new_labels2 = morph.propagate_labels(components > 0, new_labels, conflict=0)
    new_labels2 = segmentation.watershed(new_labels2, markers=new_labels, mask=(components > 0))
    DSAVE('propagated', new_labels2)
    # dilate/grow labels from connected components against each other and bg
    new_labels = morph.spread_labels(new_labels2, maxdist=maxdist)
    DSAVE('spread', new_labels)
    # now propagate again to catch the smallest components like punctuation
    new_labels2 = morph.propagate_labels(binarized, new_labels, conflict=0)
    new_labels2 = segmentation.watershed(new_labels2, markers=new_labels, mask=binarized)
    DSAVE('propagated-again', [new_labels2, binarized & (new_labels2==0)])
    new_labels = morph.spread_labels(new_labels2, maxdist=maxdist/4)
    DSAVE('spread-again', [new_labels, binarized])
    # find polygon hull and modify line coords
    for i, line in enumerate(lines):
        new_label = new_labels == i + 1
        old_label = old_labels[i]
        if np.equal(new_label, old_label).all():
            continue
        count = np.count_nonzero(old_label)
        if not count:
            logger.warning(f"skipping zero-area line '{line.id}'")
            continue
        covers = np.count_nonzero(new_label) / count
        if covers < threshold / 3:
            logger.debug(f"new line for '{line.id}' only covers %.1f%% bg", covers * 100)
            continue
        count = np.count_nonzero(old_label * binarized)
        if not count:
            logger.warning(f"skipping binary-empty line '{line.id}'")
            continue
        covers = np.count_nonzero(new_label * binarized) / count
        if covers < threshold:
            logger.debug(f"new line for '{line.id}' only covers %.1f%% fg", covers * 100)
            continue
        logger.debug(f'Black pixels before/after resegment of line "{line.id}": {count}/{covers * count}')
        contours = [contour[:, :: -1]  # get x,y order again
                    for contour, area in morph.find_contours(new_label)]
        #LOG.debug("joining %d subsegments for %s", len(contours), line.id)
        if len(contours) == 0:
            logger.warning(f"no contours for {line.id} - keeping")
            continue
        else:
            # get alpha shape
            poly = join_polygons(
                [make_valid(Polygon(contour)) for contour in contours if len(contour) >= 4],
                loc=line.id, scale=maxdist)
        poly = poly.exterior.coords[:-1]
        polygon = coordinates_for_segment(poly, None, coords)
        polygon = polygon_for_parent(polygon, line.parent_object_)
        if polygon is None:
            logger.warning(f"Ignoring extant line for {line.id}")
            continue
        line.get_Coords().set_points(points_from_polygon(polygon))

# zzz should go into core ocrd_utils
def baseline_of_segment(segment, coords):
    line = np.array(polygon_from_points(segment.get_Baseline().points))
    line = transform_coordinates(line, coords['transform'])
    return np.round(line).astype(np.int32)

# zzz should go into core ocrd_utils
def polygon_from_baseline(baseline, scale):
    ltr = baseline[0, 0] < baseline[-1, 0]
    # left-hand side if left-to-right, and vice versa
    polygon = make_valid(join_polygons(
        [LineString(baseline).buffer(scale * (-1) ** ltr, single_sided=True)], scale=scale))
>>>>>>> 231edf22
    return polygon<|MERGE_RESOLUTION|>--- conflicted
+++ resolved
@@ -7,44 +7,23 @@
 from skimage import draw, segmentation
 from shapely.geometry import Polygon, LineString
 from shapely.prepared import prep
-<<<<<<< HEAD
-from shapely.ops import unary_union
-
-from ocrd_modelfactory import page_from_file
-from ocrd_models.ocrd_page import (
-    to_xml, PageType, BaselineType
-)
-from ocrd import Processor
-=======
-
->>>>>>> 231edf22
+
 from ocrd_utils import (
     coordinates_of_segment,
     coordinates_for_segment,
     points_from_polygon,
     polygon_from_points,
     transform_coordinates,
-<<<<<<< HEAD
-    MIMETYPE_PAGE
-=======
->>>>>>> 231edf22
 )
 from ocrd_models.ocrd_page import BaselineType, PageType, OcrdPage
 from ocrd import Processor, OcrdPageResult
 
-<<<<<<< HEAD
-from .. import get_ocrd_tool
-=======
->>>>>>> 231edf22
 from .ocrolib import midrange, morph
 from .common import (
     pil2array,
     odd,
     DSAVE,
-<<<<<<< HEAD
-=======
     determine_zoom,
->>>>>>> 231edf22
     # binarize,
     check_page,
     check_region,
@@ -61,27 +40,12 @@
     diff_polygons
 )
 
-<<<<<<< HEAD
-TOOL = 'ocrd-cis-ocropy-resegment'
-
-=======
->>>>>>> 231edf22
 class OcropyResegment(Processor):
     @property
     def executable(self):
         return 'ocrd-cis-ocropy-resegment'
 
-<<<<<<< HEAD
-    def __init__(self, *args, **kwargs):
-        self.ocrd_tool = get_ocrd_tool()
-        kwargs['ocrd_tool'] = self.ocrd_tool['tools'][TOOL]
-        kwargs['version'] = self.ocrd_tool['version']
-        super().__init__(*args, **kwargs)
-
-    def process(self):
-=======
     def process_page_pcgts(self, *input_pcgts: Optional[OcrdPage], page_id: Optional[str] = None) -> OcrdPageResult:
->>>>>>> 231edf22
         """Resegment lines of the workspace.
 
         Open and deserialise PAGE input file and its respective images,
@@ -133,420 +97,6 @@
         # accuracy crucially depends on a good estimate of the images'
         # pixel density (at least if source input is not 300 DPI).
         level = self.parameter['level-of-operation']
-<<<<<<< HEAD
-        assert_file_grp_cardinality(self.input_file_grp, 1)
-        assert_file_grp_cardinality(self.output_file_grp, 1)
-
-        for n, input_file in enumerate(self.input_files):
-            LOG.info("INPUT FILE %i / %s", n, input_file.pageId or input_file.ID)
-            file_id = make_file_id(input_file, self.output_file_grp)
-
-            pcgts = page_from_file(self.workspace.download_file(input_file))
-            self.add_metadata(pcgts)
-            page_id = pcgts.pcGtsId or input_file.pageId or input_file.ID
-            page = pcgts.get_Page()
-
-            page_image, page_coords, page_image_info = self.workspace.image_from_page(
-                page, page_id, feature_selector='binarized')
-            if self.parameter['dpi'] > 0:
-                zoom = 300.0/self.parameter['dpi']
-            elif page_image_info.resolution != 1:
-                dpi = page_image_info.resolution
-                if page_image_info.resolutionUnit == 'cm':
-                    dpi *= 2.54
-                LOG.info('Page "%s" uses %f DPI', page_id, dpi)
-                zoom = 300.0/dpi
-            else:
-                zoom = 1
-
-            ignore = (page.get_ImageRegion() +
-                      page.get_LineDrawingRegion() +
-                      page.get_GraphicRegion() +
-                      page.get_ChartRegion() +
-                      page.get_MapRegion() +
-                      page.get_MathsRegion() +
-                      page.get_ChemRegion() +
-                      page.get_MusicRegion() +
-                      page.get_AdvertRegion() +
-                      page.get_NoiseRegion() +
-                      page.get_SeparatorRegion() +
-                      page.get_UnknownRegion() +
-                      page.get_CustomRegion())
-            regions = page.get_AllRegions(classes=['Text'])
-            if not regions:
-                LOG.warning('Page "%s" contains no text regions', page_id)
-            elif level == 'page':
-                lines = [line for region in regions
-                         for line in region.get_TextLine()]
-                if lines:
-                    self._process_segment(page, page_image, page_coords, page_id, zoom, lines, ignore)
-                else:
-                    LOG.warning('Page "%s" contains no text regions with lines', page_id)
-            else:
-                for region in regions:
-                    lines = region.get_TextLine()
-                    if lines:
-                        region_image, region_coords = self.workspace.image_from_segment(
-                            region, page_image, page_coords, feature_selector='binarized')
-                        self._process_segment(region, region_image, region_coords, page_id, zoom, lines, ignore)
-                    else:
-                        LOG.warning('Page "%s" region "%s" contains no text lines', page_id, region.id)
-
-            # update METS (add the PAGE file):
-            file_path = os.path.join(self.output_file_grp, file_id + '.xml')
-            pcgts.set_pcGtsId(file_id)
-            out = self.workspace.add_file(
-                ID=file_id,
-                file_grp=self.output_file_grp,
-                pageId=input_file.pageId,
-                local_filename=file_path,
-                mimetype=MIMETYPE_PAGE,
-                content=to_xml(pcgts))
-            LOG.info('created file ID: %s, file_grp: %s, path: %s',
-                     file_id, self.output_file_grp, out.local_filename)
-
-    def _process_segment(self, parent, parent_image, parent_coords, page_id, zoom, lines, ignore):
-        LOG = getLogger('processor.OcropyResegment')
-        threshold = self.parameter['min_fraction']
-        method = self.parameter['method']
-        maxdist = self.parameter['spread']/zoom*300/72 # in pt
-        # prepare line segmentation
-        parent_array = pil2array(parent_image)
-        #parent_array, _ = common.binarize(parent_array, maxskew=0) # just in case still raw
-        parent_bin = np.array(parent_array <= midrange(parent_array), bool)
-        ignore_bin = np.ones_like(parent_bin, bool)
-        if isinstance(parent, PageType):
-            tag = 'page'
-            fullpage = True
-            report = check_page(parent_bin, zoom)
-        else:
-            tag = 'region'
-            fullpage = False
-            report = check_region(parent_bin, zoom)
-        if report:
-            LOG.warning('Invalid %s "%s": %s', tag,
-                        page_id if fullpage else parent.id, report)
-            return
-        # get existing line labels:
-        line_labels = np.zeros_like(parent_bin, bool)
-        line_labels = np.tile(line_labels[np.newaxis], (len(lines), 1, 1))
-        line_polygons = []
-        for i, line in enumerate(lines):
-            if self.parameter['baseline_only'] and line.Baseline:
-                line_base = baseline_of_segment(line, parent_coords)
-                line_poly = polygon_from_baseline(line_base, 30/zoom)
-            else:
-                line_poly = coordinates_of_segment(line, parent_image, parent_coords)
-                line_poly = make_valid(Polygon(line_poly))
-            line_polygons.append(line_poly)
-        line_polygons = list(map(prep, line_polygons))
-        for i, line_polygon in enumerate(line_polygons):
-            polygon = np.array(line_polygon.context.exterior.coords, int)[:-1]
-            # draw.polygon: If any line_polygon lies outside of parent
-            # (causing negative/above-max indices), either fully or partially,
-            # then this will silently ignore them. The caller does not need
-            # to concern herself with this.
-            line_y, line_x = draw.polygon(polygon[:, 1],
-                                          polygon[:, 0],
-                                          parent_bin.shape)
-            line_labels[i, line_y, line_x] = True
-        # only text region(s) may contain new text lines
-        for i, region in enumerate(set(line.parent_object_ for line in lines)):
-            LOG.debug('unmasking area of text region "%s" for "%s"',
-                      region.id, page_id if fullpage else parent.id)
-            region_polygon = coordinates_of_segment(region, parent_image, parent_coords)
-            region_polygon = make_valid(Polygon(region_polygon))
-            region_polygon = np.array(region_polygon.exterior.coords, int)[:-1]
-            ignore_bin[draw.polygon(region_polygon[:, 1],
-                                    region_polygon[:, 0],
-                                    parent_bin.shape)] = False
-        # mask/ignore overlapping neighbours
-        for i, segment in enumerate(ignore):
-            LOG.debug('masking area of %s "%s" for "%s"', type(segment).__name__[:-4],
-                      segment.id, page_id if fullpage else parent.id)
-            segment_polygon = coordinates_of_segment(segment, parent_image, parent_coords)
-            ignore_bin[draw.polygon(segment_polygon[:, 1],
-                                    segment_polygon[:, 0],
-                                    parent_bin.shape)] = True
-        if method != 'lineest':
-            LOG.debug('calculating connected component and distance transforms for "%s"', parent.id)
-            bin = parent_bin & ~ ignore_bin
-            components, _ = morph.label(bin)
-            # estimate glyph scale (roughly)
-            _, counts = np.unique(components, return_counts=True)
-            if counts.shape[0] > 1:
-                counts = np.sqrt(3 * counts)
-                scale = int(np.median(counts[(5/zoom < counts) & (counts < 100/zoom)]))
-                components *= (counts > 15/zoom)[components]
-                LOG.debug("estimated scale: %d", scale)
-            else:
-                scale = 43
-            if method == 'ccomps':
-                labels = np.insert(line_labels, 0, ignore_bin, axis=0)
-                distances = np.zeros_like(labels, np.uint8)
-                for i, label in enumerate(labels):
-                    distances[i] = morph.dist_labels(label.astype(np.uint8))
-                    # normalize the distances of all lines so larger ones do not displace smaller ones
-                    if distances[i].any():
-                        distances[i] = distances[i] / distances[i].max() * 255
-                # use depth to flatten overlapping lines as seed labels
-                new_labels = np.argmax(distances, axis=0)
-            else:
-                # 'baseline'
-                new_labels = np.zeros_like(parent_bin, np.uint8)
-                for i, line in enumerate(lines):
-                    if line.Baseline is None:
-                        LOG.warning("Skipping '%s' without baseline", line.id)
-                        new_labels[line_labels[i]] = i + 1
-                        continue
-                    line_baseline = baseline_of_segment(line, parent_coords)
-                    line_polygon = polygon_from_baseline(line_baseline, maxdist or scale/2)
-                    line_polygon = np.array(line_polygon.exterior.coords, int)[:-1]
-                    line_y, line_x = draw.polygon(line_polygon[:, 1],
-                                                  line_polygon[:, 0],
-                                                  parent_bin.shape)
-                    new_labels[line_y, line_x] = i + 1
-            spread_dist(lines, line_labels, new_labels, parent_bin, components, parent_coords,
-                        maxdist=maxdist or scale/2, loc=parent.id, threshold=threshold)
-            return
-        try:
-            new_line_labels, new_baselines, _, _, _, scale = compute_segmentation(
-                parent_bin, seps=ignore_bin, zoom=zoom, spread_dist=maxdist or scale/2,
-                fullpage=fullpage, maxseps=0, maxcolseps=len(ignore), maximages=0)
-        except Exception as err:
-            LOG.error('Cannot line-segment %s "%s": %s',
-                      tag, page_id if fullpage else parent.id, err)
-            return
-        LOG.info("Found %d new line labels for %d existing lines on %s '%s'",
-                 new_line_labels.max(), len(lines), tag, parent.id)
-        # polygonalize and prepare comparison
-        new_line_polygons, new_line_labels = masks2polygons(
-            new_line_labels, new_baselines, parent_bin, '%s "%s"' % (tag, parent.id),
-            min_area=640/zoom/zoom)
-        DSAVE('line_labels', [np.argmax(np.insert(line_labels, 0, 0, axis=0), axis=0), parent_bin])
-        DSAVE('new_line_labels', [new_line_labels, parent_bin])
-        new_line_polygons, new_baselines = list(zip(*[(Polygon(poly), LineString(base))
-                                                      for _, poly, base in new_line_polygons])) or ([], [])
-        # polygons for intersecting pairs
-        intersections = dict()
-        # ratio of overlap between intersection and new line
-        fits_bg = np.zeros((len(new_line_polygons), len(line_polygons)), float)
-        fits_fg = np.zeros((len(new_line_polygons), len(line_polygons)), float)
-        # ratio of overlap between intersection and existing line
-        covers_bg = np.zeros((len(new_line_polygons), len(line_polygons)), float)
-        covers_fg = np.zeros((len(new_line_polygons), len(line_polygons)), float)
-        # compare segmentations, calculating ratios of overlapping fore/background area
-        for i, new_line_poly in enumerate(new_line_polygons):
-            for j, line_poly in enumerate(line_polygons):
-                # too strict: .contains
-                if not line_poly.intersects(new_line_poly):
-                    continue
-                inter = make_intersection(line_poly.context, new_line_poly)
-                if not inter:
-                    continue
-                new_line_mask = (new_line_labels == i+1) & parent_bin
-                line_mask = line_labels[j] & parent_bin
-                inter_mask = new_line_mask & line_mask
-                if (not np.count_nonzero(inter_mask) or
-                    not np.count_nonzero(new_line_mask) or
-                    not np.count_nonzero(line_mask)):
-                    continue
-                intersections[(i, j)] = inter
-                fits_bg[i, j] = inter.area / new_line_poly.area
-                covers_bg[i, j] = inter.area / line_poly.context.area
-                fits_fg[i, j] = np.count_nonzero(inter_mask) / np.count_nonzero(new_line_mask)
-                covers_fg[i, j] = np.count_nonzero(inter_mask) / np.count_nonzero(line_mask)
-                # LOG.debug("new %d old %d (%s): %.1f%% / %.1f%% bg, %.1f%% / %.1f%% fg",
-                #           i, j, lines[j].id,
-                #           fits_bg[i,j]*100, covers_bg[i,j]*100,
-                #           fits_fg[i,j]*100, covers_fg[i,j]*100)
-        # assign existing lines to new lines (1:n), if possible
-        # start from best matches (forced alignment)
-        dim1 = len(new_line_polygons)
-        dim2 = len(line_polygons)
-        idx1 = np.arange(dim1)
-        idx2 = np.arange(dim2)
-        keep1 = np.ones(dim1, bool)
-        keep2 = np.ones(dim2, bool)
-        assignments = -1 * np.ones(dim1, int)
-        for _ in range(dim1):
-            fit_bg_view = fits_bg[np.ix_(keep1, keep2)]
-            if not fit_bg_view.size:
-                break
-            cov_bg_view = covers_bg[np.ix_(keep1, keep2)]
-            fit_fg_view = fits_fg[np.ix_(keep1, keep2)]
-            cov_fg_view = covers_fg[np.ix_(keep1, keep2)]
-            priority = cov_fg_view * cov_bg_view
-            ind1, ind2 = np.unravel_index(np.argmax(priority, axis=None), priority.shape)
-            fit_fg = fit_fg_view[ind1, ind2]
-            fit_bg = fit_bg_view[ind1, ind2]
-            cov_fg = cov_fg_view[ind1, ind2]
-            cov_bg = cov_bg_view[ind1, ind2]
-            # return to full view and assign next
-            ind1 = idx1[keep1][ind1]
-            ind2 = idx2[keep2][ind2]
-            #new_poly = new_line_polygons[ind1]
-            #poly = line_polygons[ind2]
-            # assignment must be new
-            assert assignments[ind1] < 0
-            assert keep1[ind1]
-            assert keep2[ind2]
-            # minimum threshold
-            if not (fit_bg > 0.6 and fit_fg > 0.7):
-                # skip next time
-                # LOG.debug("match for %s too large: %d%%fg / %d%%bg", lines[ind2].id, fit_fg*100, fit_bg*100)
-                covers_bg[ind1, ind2] = 0
-                covers_fg[ind1, ind2] = 0
-                continue
-            assignments[ind1] = ind2
-            keep1[ind1] = False
-            #keep2[ind2] = False
-        # validate assignments retain enough area and do not loose unassigned matches
-        for j, line in enumerate(lines):
-            new_lines = np.nonzero(assignments == j)[0]
-            if not np.prod(new_lines.shape):
-                LOG.debug("no lines for '%s' match or fit", line.id)
-                continue
-            covers = np.sum(covers_bg[new_lines,j])
-            if covers < threshold / 3:
-                LOG.debug("new lines for '%s' only cover %.1f%% bg",
-                          line.id, covers * 100)
-                continue
-            covers = np.sum(covers_fg[new_lines,j])
-            if covers < threshold:
-                LOG.debug("new lines for '%s' only cover %.1f%% fg",
-                          line.id, covers * 100)
-                continue
-            looses = (assignments < 0) & (covers_bg[:,j] > 0.1)
-            if looses.any():
-                covers = np.sum(covers_bg[np.nonzero(looses)[0],j])
-                LOG.debug("new lines for '%s' would loose %d non-matching segments totalling %.1f%% bg",
-                          line.id, np.count_nonzero(looses), covers * 100)
-                continue
-            line_count = np.count_nonzero(line_labels[j] & parent_bin)
-            new_count = covers * line_count
-            LOG.debug('Black pixels before/after resegment of line "%s": %d/%d',
-                      line.id, line_count, new_count)
-            # combine all assigned new lines to single outline polygon
-            if len(new_lines) > 1:
-                LOG.debug("joining %d new line polygons for '%s'", len(new_lines), line.id)
-            new_polygon = join_polygons([new_line_polygons[i] #intersections[(i, j)]
-                                         for i in new_lines], loc=line.id, scale=scale)
-            new_baseline = join_baselines([new_polygon.intersection(new_baselines[i])
-                                           for i in new_lines], loc=line.id)
-            # convert back to absolute (page) coordinates:
-            line_polygon = coordinates_for_segment(new_polygon.exterior.coords[:-1],
-                                                   parent_image, parent_coords)
-            line_polygon = polygon_for_parent(line_polygon, line.parent_object_)
-            if line_polygon is None:
-                LOG.warning("Ignoring extant new polygon for line '%s'", line.id)
-                return
-            # annotate result:
-            line.get_Coords().set_points(points_from_polygon(line_polygon))
-            if new_baseline is not None:
-                new_baseline = coordinates_for_segment(new_baseline.coords,
-                                                       parent_image, parent_coords)
-                line.set_Baseline(BaselineType(points=points_from_polygon(new_baseline)))
-            line_polygons[j] = prep(new_polygon)
-            # now also ensure the assigned lines do not overlap other existing lines
-            for i in new_lines:
-                for otherj in np.nonzero(fits_fg[i] > 0.1)[0]:
-                    if j == otherj:
-                        continue
-                    otherline = lines[otherj]
-                    LOG.debug("subtracting new '%s' from overlapping '%s'", line.id, otherline.id)
-                    other_polygon = diff_polygons(line_polygons[otherj].context, new_polygon)
-                    if other_polygon.is_empty:
-                        continue
-                    # convert back to absolute (page) coordinates:
-                    other_polygon = coordinates_for_segment(other_polygon.exterior.coords[:-1],
-                                                            parent_image, parent_coords)
-                    other_polygon = polygon_for_parent(other_polygon, otherline.parent_object_)
-                    if other_polygon is None:
-                        LOG.warning("Ignoring extant new polygon for line '%s'", otherline.id)
-                        continue
-                    otherline.get_Coords().set_points(points_from_polygon(other_polygon))
-
-def spread_dist(lines, old_labels, new_labels, binarized, components, coords,
-                maxdist=43, loc='', threshold=0.9):
-    """redefine line coordinates by contourizing spread of connected components propagated from new labels"""
-    LOG = getLogger('processor.OcropyResegment')
-    DSAVE('seeds', [new_labels, (components>0)])
-    # allocate to connected components consistently
-    # (ignoring smallest components like punctuation)
-    # but when there are conflicts, meet in the middle via watershed
-    new_labels2 = morph.propagate_labels(components > 0, new_labels, conflict=0)
-    new_labels2 = segmentation.watershed(new_labels2, markers=new_labels, mask=(components > 0))
-    DSAVE('propagated', new_labels2)
-    # dilate/grow labels from connected components against each other and bg
-    new_labels = morph.spread_labels(new_labels2, maxdist=maxdist)
-    DSAVE('spread', new_labels)
-    # now propagate again to catch smallest components like punctuation
-    new_labels2 = morph.propagate_labels(binarized, new_labels, conflict=0)
-    new_labels2 = segmentation.watershed(new_labels2, markers=new_labels, mask=binarized)
-    DSAVE('propagated-again', [new_labels2, binarized & (new_labels2==0)])
-    new_labels = morph.spread_labels(new_labels2, maxdist=maxdist/4)
-    DSAVE('spread-again', [new_labels, binarized])
-    # find polygon hull and modify line coords
-    for i, line in enumerate(lines):
-        new_label = new_labels == i + 1
-        old_label = old_labels[i]
-        if np.equal(new_label, old_label).all():
-            continue
-        count = np.count_nonzero(old_label)
-        if not count:
-            LOG.warning("skipping zero-area line '%s'", line.id)
-            continue
-        covers = np.count_nonzero(new_label) / count
-        if covers < threshold / 3:
-            LOG.debug("new line for '%s' only covers %.1f%% bg",
-                      line.id, covers * 100)
-            continue
-        count = np.count_nonzero(old_label * binarized)
-        if not count:
-            LOG.warning("skipping binary-empty line '%s'", line.id)
-            continue
-        covers = np.count_nonzero(new_label * binarized) / count
-        if covers < threshold:
-            LOG.debug("new line for '%s' only covers %.1f%% fg",
-                      line.id, covers * 100)
-            continue
-        LOG.debug('Black pixels before/after resegment of line "%s": %d/%d',
-                  line.id, count, covers * count)
-        contours = [contour[:,::-1] # get x,y order again
-                    for contour, area in morph.find_contours(new_label)]
-        #LOG.debug("joining %d subsegments for %s", len(contours), line.id)
-        if len(contours) == 0:
-            LOG.warning("no contours for %s - keeping", line.id)
-            continue
-        else:
-            # get alpha shape
-            poly = join_polygons([make_valid(Polygon(contour))
-                                  for contour in contours
-                                  if len(contour) >= 4],
-                                 loc=line.id, scale=maxdist)
-        poly = poly.exterior.coords[:-1]
-        polygon = coordinates_for_segment(poly, None, coords)
-        polygon = polygon_for_parent(polygon, line.parent_object_)
-        if polygon is None:
-            LOG.warning("Ignoring extant line for %s", line.id)
-            continue
-        line.get_Coords().set_points(points_from_polygon(polygon))
-
-# zzz should go into core ocrd_utils
-def baseline_of_segment(segment, coords):
-    line = np.array(polygon_from_points(segment.get_Baseline().points))
-    line = transform_coordinates(line, coords['transform'])
-    return np.round(line).astype(np.int32)
-
-# zzz should go into core ocrd_utils
-def polygon_from_baseline(baseline, scale):
-    ltr = baseline[0,0] < baseline[-1,0]
-    # left-hand side if left-to-right, and vice versa
-    polygon = make_valid(join_polygons([LineString(baseline).buffer(scale * (-1) ** ltr,
-                                                                    single_sided=True)],
-                                       scale=scale))
-=======
         pcgts = input_pcgts[0]
         page = pcgts.get_Page()
 
@@ -912,5 +462,4 @@
     # left-hand side if left-to-right, and vice versa
     polygon = make_valid(join_polygons(
         [LineString(baseline).buffer(scale * (-1) ** ltr, single_sided=True)], scale=scale))
->>>>>>> 231edf22
     return polygon