--- conflicted
+++ resolved
@@ -38,11 +38,7 @@
     packages=find_packages(),
     include_package_data=True,
     install_requires=[
-<<<<<<< HEAD
-        'ocrd>=2.47',
-=======
         'ocrd>=3.0.0b1',
->>>>>>> 231edf22
         'click',
         'scipy',
         'numpy>=1.17.0',
